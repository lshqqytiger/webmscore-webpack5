#=============================================================================
#  Mscore
#  Linux Music Score Editor
#
#  Copyright (C) 2002-2007 by Werner Schweer and others
#
#  This program is free software; you can redistribute it and/or modify
#  it under the terms of the GNU General Public License version 2.
#
#  This program is distributed in the hope that it will be useful,
#  but WITHOUT ANY WARRANTY; without even the implied warranty of
#  MERCHANTABILITY or FITNESS FOR A PARTICULAR PURPOSE.  See the
#  GNU General Public License for more details.
#
#  You should have received a copy of the GNU General Public License
#  along with this program; if not, write to the Free Software
#  Foundation, Inc., 675 Mass Ave, Cambridge, MA 02139, USA.
#=============================================================================

<<<<<<< HEAD
REVISION  = `cat mscore/revision.h`
#VERSION  = "3.4b-${REVISION}"
VERSION   = 3.4.2
=======
VERSION := $(cmake -P config.cmake | sed -n -e "s/^.*VERSION  *//p")
>>>>>>> 43c55533
BUILD_NUMBER = ""
PREFIX=../applebuild
TELEMETRY_TRACK_ID=""

XCODEPROJ = mscore.xcodeproj

# Use xcpretty if installed
ifneq ($(strip $(shell which xcpretty)),)
  FORMATTER_START = set -o pipefail &&
  FORMATTER_END = | xcpretty
endif

release:
	mkdir build.release;                               \
    cd build.release;                                  \
    cmake -DCMAKE_INSTALL_PREFIX="${PREFIX}" -DCMAKE_BUILD_TYPE=RELEASE \
          -DCMAKE_BUILD_NUMBER="${BUILD_NUMBER}" -DTELEMETRY_TRACK_ID="${TELEMETRY_TRACK_ID}" \
          .. -G Xcode; 			       \
    xcodebuild -project ${XCODEPROJ} -target lrelease;                            \
		$(FORMATTER_START) xcodebuild -project ${XCODEPROJ} -configuration Release -target ALL_BUILD $(FORMATTER_END);    \

debug:
	mkdir build.debug;                               \
    cd build.debug;                            \
    cmake -DCMAKE_INSTALL_PREFIX="${PREFIX}" -DCMAKE_BUILD_TYPE=DEBUG \
          -DCMAKE_BUILD_NUMBER="${BUILD_NUMBER}"  \
          .. -G Xcode; 			       \
    xcodebuild -project ${XCODEPROJ} -target lrelease;                             \
    $(FORMATTER_START) xcodebuild -project ${XCODEPROJ} -configuration Debug -target ALL_BUILD $(FORMATTER_END);       \

xcode:
	mkdir build.xcode;              \
    cd build.xcode;                                  \
    cmake -DCMAKE_INSTALL_PREFIX=../build.xcode/main/Debug -DCMAKE_BUILD_TYPE=DEBUG \
          -DCMAKE_BUILD_NUMBER="${BUILD_NUMBER}"  \
          .. -G Xcode;                         \
    xcodebuild -project ${XCODEPROJ} -target lrelease;

lupdate:
	cd build.release; xcodebuild -project ${XCODEPROJ} -target lupdate;

lrelease:
	cd build.release;xcodebuild -project ${XCODEPROJ} -target lrelease;

revision:
	@git rev-parse --short=7 HEAD > mscore/revision.h

version:
	@echo ${VERSION}

install:
	cd build.release;   \
	$(FORMATTER_START) xcodebuild -project ${XCODEPROJ} -configuration Release -target install $(FORMATTER_END);

installdebug:
	cd build.debug; \
	$(FORMATTER_START) xcodebuild -project ${XCODEPROJ} -configuration Debug -target install $(FORMATTER_END);

package:
	build/package_mac;

ci: revision
	mkdir build.release;     \
    cd build.release;            \
    cmake -DCMAKE_INSTALL_PREFIX="${PREFIX}" -DCMAKE_BUILD_TYPE=RELEASE \
          -DCMAKE_BUILD_NUMBER="${BUILD_NUMBER}" -DBUILD_AUTOUPDATE=ON -DTELEMETRY_TRACK_ID="${TELEMETRY_TRACK_ID}" \
          .. -G Xcode;                                                  \
    xcodebuild -project ${XCODEPROJ} -target lrelease;                  \
    $(FORMATTER_START) xcodebuild -project ${XCODEPROJ} -configuration Release -target install $(FORMATTER_END);

#
# clean out of source build
#
clean:
	-rm -rf build.release build.debug build.xcode
	-rm -rf applebuild
<|MERGE_RESOLUTION|>--- conflicted
+++ resolved
@@ -17,13 +17,7 @@
 #  Foundation, Inc., 675 Mass Ave, Cambridge, MA 02139, USA.
 #=============================================================================
 
-<<<<<<< HEAD
-REVISION  = `cat mscore/revision.h`
-#VERSION  = "3.4b-${REVISION}"
-VERSION   = 3.4.2
-=======
 VERSION := $(cmake -P config.cmake | sed -n -e "s/^.*VERSION  *//p")
->>>>>>> 43c55533
 BUILD_NUMBER = ""
 PREFIX=../applebuild
 TELEMETRY_TRACK_ID=""
