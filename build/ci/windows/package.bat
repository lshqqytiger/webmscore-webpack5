@echo off
ECHO "MuseScore package"

SET ARTIFACTS_DIR=build.artifacts

SET BUILD_MODE=""
SET TARGET_PROCESSOR_BITS=64
SET TARGET_PROCESSOR_ARCH=x86_64
SET BUILD_DIR=msvc.build_x64
SET INSTALL_DIR=msvc.install_x64
SET SIGN_CERTIFICATE_ENCRYPT_SECRET=""
SET SIGN_CERTIFICATE_PASSWORD=""
SET BUILD_WIN_PORTABLE=OFF
SET UPGRADE_UUID="11111111-1111-1111-1111-111111111111"

:GETOPTS
IF /I "%1" == "-m" SET BUILD_MODE=%2& SHIFT
IF /I "%1" == "-b" SET TARGET_PROCESSOR_BITS=%2& SHIFT
IF /I "%1" == "--signsecret" SET SIGN_CERTIFICATE_ENCRYPT_SECRET=%2& SHIFT
IF /I "%1" == "--signpass" SET SIGN_CERTIFICATE_PASSWORD=%2& SHIFT
IF /I "%1" == "--portable" SET BUILD_WIN_PORTABLE=%2& SHIFT
IF /I "%1" == "--guid" SET UPGRADE_UUID=%2& SHIFT
SHIFT
IF NOT "%1" == "" GOTO GETOPTS

: Try get from env
IF %BUILD_MODE% == "" ( SET /p BUILD_MODE=<%ARTIFACTS_DIR%\env\build_mode.env)

: Check args
IF %BUILD_MODE% == "" ( ECHO "error: not set BUILD_MODE" & GOTO END_ERROR)
IF NOT %TARGET_PROCESSOR_BITS% == 64 (
    IF NOT %TARGET_PROCESSOR_BITS% == 32 (
        ECHO "error: not set TARGET_PROCESSOR_BITS, must be 32 or 64, current TARGET_PROCESSOR_BITS: %TARGET_PROCESSOR_BITS%"
        GOTO END_ERROR
    )
)

IF %TARGET_PROCESSOR_BITS% == 32 ( 
    SET TARGET_PROCESSOR_ARCH=x86
    SET BUILD_DIR=msvc.build_x86
    SET INSTALL_DIR=msvc.install_x86
)  

IF %BUILD_WIN_PORTABLE% == ON (
    SET INSTALL_DIR=MuseScorePortable
)

:: Setup package type
IF %BUILD_WIN_PORTABLE% == ON    ( SET PACKAGE_TYPE="portable") ELSE (
IF %BUILD_MODE% == devel_build   ( SET PACKAGE_TYPE="7z") ELSE (
IF %BUILD_MODE% == nightly_build ( SET PACKAGE_TYPE="msi") ELSE (
IF %BUILD_MODE% == testing_build ( SET PACKAGE_TYPE="msi") ELSE (    
IF %BUILD_MODE% == stable_build  ( SET PACKAGE_TYPE="msi") ELSE ( 
    ECHO "Unknown BUILD_MODE: %BUILD_MODE%"
    GOTO END_ERROR
)))))

SET DO_SIGN=OFF
IF %PACKAGE_TYPE% == "msi" ( 
    SET DO_SIGN=ON
    IF %SIGN_CERTIFICATE_ENCRYPT_SECRET% == "" ( 
        SET DO_SIGN=OFF
        ECHO "warning: not set SIGN_CERTIFICATE_ENCRYPT_SECRET"
    )
    IF %SIGN_CERTIFICATE_PASSWORD% == "" ( 
        SET DO_SIGN=OFF
        ECHO "warning: not set SIGN_CERTIFICATE_PASSWORD"
    )
)

SET /p BUILD_VERSION=<%ARTIFACTS_DIR%\env\build_version.env
SET /p BUILD_DATETIME=<%ARTIFACTS_DIR%\env\build_datetime.env
SET /p BUILD_BRANCH=<%ARTIFACTS_DIR%\env\build_branch.env
SET /p BUILD_REVISION=<%ARTIFACTS_DIR%\env\build_revision.env

ECHO "BUILD_MODE: %BUILD_MODE%"
ECHO "BUILD_DATETIME: %BUILD_DATETIME%"
ECHO "BUILD_BRANCH: %BUILD_BRANCH%"
ECHO "BUILD_REVISION: %BUILD_REVISION%"
ECHO "BUILD_VERSION: %BUILD_VERSION%"
ECHO "TARGET_PROCESSOR_BITS: %TARGET_PROCESSOR_BITS%"
ECHO "TARGET_PROCESSOR_ARCH: %TARGET_PROCESSOR_ARCH%"
ECHO "BUILD_DIR: %BUILD_DIR%"
ECHO "INSTALL_DIR: %INSTALL_DIR%"
ECHO "PACKAGE_TYPE: %PACKAGE_TYPE%"

:: For MSI
SET SIGNTOOL="C:\Program Files (x86)\Windows Kits\10\bin\x64\signtool.exe"
SET UUIDGEN="C:\Program Files (x86)\Windows Kits\10\bin\x64\uuidgen.exe"
SET WIX_DIR=%WIX%

IF %PACKAGE_TYPE% == "portable" ( GOTO PACK_PORTABLE) ELSE (
IF %PACKAGE_TYPE% == "7z" ( GOTO PACK_7z ) ELSE (
IF %PACKAGE_TYPE% == "msi" (  GOTO PACK_MSI ) ELSE (
    ECHO "Unknown package type: %PACKAGE_TYPE%"
    GOTO END_ERROR
)))

:: ============================
:: PACK_7z
:: ============================
:PACK_7z
ECHO "Start 7z packing..."
7z a MuseScore.7z %INSTALL_DIR%

SET ARTIFACT_NAME=MuseScore-%BUILD_VERSION%-%TARGET_PROCESSOR_ARCH%.7z
COPY MuseScore.7z %ARTIFACTS_DIR%\%ARTIFACT_NAME% /Y 
bash ./build/ci/tools/make_artifact_name_env.sh %ARTIFACT_NAME%
ECHO "Finished 7z packing"
GOTO END_SUCCESS

:: ============================
:: PACK_MSI
:: ============================
:PACK_MSI
ECHO "Start msi packing..."
:: sign dlls and exe files
IF %DO_SIGN% == ON (
    where /q secure-file
    IF ERRORLEVEL 1 ( choco install -y choco install -y --ignore-checksums secure-file )
    secure-file -decrypt build\ci\windows\resources\musescore.p12.enc -secret %SIGN_CERTIFICATE_ENCRYPT_SECRET%

    for /f "delims=" %%f in ('dir /a-d /b /s "%INSTALL_DIR%\*.dll" "%INSTALL_DIR%\*.exe"') do (
        ECHO "Signing %%f"
        %SIGNTOOL% sign /f "build\ci\windows\resources\musescore.p12" /t http://timestamp.verisign.com/scripts/timstamp.dll /p %SIGN_CERTIFICATE_PASSWORD% "%%f"
    )

) ELSE (
    ECHO "Sign disabled"
)

:: generate unique GUID
%UUIDGEN% > uuid.txt
SET /p PACKAGE_UUID=<uuid.txt
ECHO on
ECHO "PACKAGE_UUID: %PACKAGE_UUID%"
ECHO off
sed -i 's/00000000-0000-0000-0000-000000000000/%PACKAGE_UUID%/' build/Packaging.cmake
sed -i 's/11111111-1111-1111-1111-111111111111/%UPGRADE_UUID%/' build/Packaging.cmake

SET PACKAGE_FILE_ASSOCIATION=OFF
IF %BUILD_MODE% == stable_build ( 
    SET PACKAGE_FILE_ASSOCIATION=ON
)
cd "%BUILD_DIR%" 
cmake -DPACKAGE_FILE_ASSOCIATION=%PACKAGE_FILE_ASSOCIATION% ..
cd ..

SET PATH=%WIX_DIR%;%PATH% 
CALL msvc_build.bat package %TARGET_PROCESSOR_BITS%

<<<<<<< HEAD
:: MKDIR %ARTIFACTS_DIR%\logs
:: XCOPY "%BUILD_DIR%\_CPack_Packages" %ARTIFACTS_DIR%\logs /E /S /Y
=======
ECHO "Create logs dir"
MKDIR %ARTIFACTS_DIR%\logs
MKDIR %ARTIFACTS_DIR%\logs\WIX

SET WIX_LOG_DIR=win64
IF %TARGET_PROCESSOR_BITS% == 32 ( SET WIX_LOG_DIR=win32 ) 

SET WIX_LOGS_PATH="%BUILD_DIR%\_CPack_Packages\%WIX_LOG_DIR%\WIX"
ECHO "Copy from %WIX_LOGS_PATH% to %ARTIFACTS_DIR%\logs\WIX"

ECHO .msi > excludedmsi.txt
XCOPY /Y /EXCLUDE:excludedmsi.txt %WIX_LOGS_PATH% %ARTIFACTS_DIR%\logs\WIX
>>>>>>> 465e7b6f

:: find the MSI file without the hardcoded version
for /r %%i in (%BUILD_DIR%\*.msi) do (
    SET "FILEPATH=%%i"d
)

IF %BUILD_MODE% == nightly_build ( 
    SET ARTIFACT_NAME=MuseScoreNightly-%BUILD_DATETIME%-%BUILD_BRANCH%-%BUILD_REVISION%-%TARGET_PROCESSOR_ARCH%.msi
) ELSE (
    SET ARTIFACT_NAME=MuseScore-%BUILD_VERSION%-%TARGET_PROCESSOR_ARCH%.msi
)

ECHO "Copy from %FILEPATH% to %ARTIFACT_NAME%"

COPY %FILEPATH% %ARTIFACTS_DIR%\%ARTIFACT_NAME% /Y 
SET ARTIFACT_PATH=%ARTIFACTS_DIR%\%ARTIFACT_NAME%

IF %DO_SIGN% == ON (
    %SIGNTOOL% sign /debug /f "build\ci\windows\resources\musescore.p12" /t http://timestamp.verisign.com/scripts/timstamp.dll /p %SIGN_CERTIFICATE_PASSWORD% /d %ARTIFACT_NAME% %ARTIFACT_PATH%
    :: verify signature
    %SIGNTOOL% verify /pa %ARTIFACT_PATH%
)

bash ./build/ci/tools/make_artifact_name_env.sh %ARTIFACT_NAME%
bash ./build/ci/tools/make_publish_url_env.sh -p windows -a %ARTIFACT_NAME%

SET /p PUBLISH_URL=<%ARTIFACTS_DIR%\env\publish_url.env

bash ./build/ci/tools/sparkle_appcast_gen.sh -p windows -u %PUBLISH_URL%

:: DEBUG SYM
ECHO "Debug symbols generating.."
SET DEBUG_SYMS_FILE=musescore_win%TARGET_PROCESSOR_BITS%.sym
C:\breakpad_tools\dump_syms.exe %BUILD_DIR%\main\RelWithDebInfo\MuseScore3.pdb > %DEBUG_SYMS_FILE%
COPY %DEBUG_SYMS_FILE% %ARTIFACTS_DIR%\%DEBUG_SYMS_FILE% /Y 
ECHO "Finished debug symbols generating"

GOTO END_SUCCESS

:: ============================
:: PACK_PORTABLE
:: ============================
:PACK_PORTABLE
ECHO "Start portable packing..."

:: Create launcher
CALL C:\portableappslauncher\Launcher\PortableApps.comLauncherGenerator.exe %CD%\%INSTALL_DIR%
ECHO "Finished comLauncherGenerator"

:: Create Installer
CALL C:\portableappsinstaller\Installer\PortableApps.comInstaller.exe %CD%\%INSTALL_DIR%
ECHO "Finished comInstaller"

:: find the paf.exe file
for /r %%i in (.\*.paf.exe) do (
  SET "FILEPATH=%%i"
)

SET ARTIFACT_NAME=MuseScore-%BUILD_VERSION%-%TARGET_PROCESSOR_ARCH%.paf.exe

ECHO "Copy from %FILEPATH% to %ARTIFACT_NAME%"
COPY %FILEPATH% %ARTIFACTS_DIR%\%ARTIFACT_NAME% /Y 

bash ./build/ci/tools/make_artifact_name_env.sh %ARTIFACT_NAME%

ECHO "Finished portable packing"

GOTO END_SUCCESS

:: ============================
:: END
:: ============================

:END_SUCCESS
exit /b 0

:END_ERROR
exit /b 1<|MERGE_RESOLUTION|>--- conflicted
+++ resolved
@@ -149,10 +149,6 @@
 SET PATH=%WIX_DIR%;%PATH% 
 CALL msvc_build.bat package %TARGET_PROCESSOR_BITS%
 
-<<<<<<< HEAD
-:: MKDIR %ARTIFACTS_DIR%\logs
-:: XCOPY "%BUILD_DIR%\_CPack_Packages" %ARTIFACTS_DIR%\logs /E /S /Y
-=======
 ECHO "Create logs dir"
 MKDIR %ARTIFACTS_DIR%\logs
 MKDIR %ARTIFACTS_DIR%\logs\WIX
@@ -165,7 +161,6 @@
 
 ECHO .msi > excludedmsi.txt
 XCOPY /Y /EXCLUDE:excludedmsi.txt %WIX_LOGS_PATH% %ARTIFACTS_DIR%\logs\WIX
->>>>>>> 465e7b6f
 
 :: find the MSI file without the hardcoded version
 for /r %%i in (%BUILD_DIR%\*.msi) do (
