--- conflicted
+++ resolved
@@ -2,19 +2,8 @@
 
 echo "Setup MacOS build environment"
 
-<<<<<<< HEAD
-# curl -LO https://github.com/macports/macports-base/releases/download/v2.6.2/MacPorts-2.6.2-10.15-Catalina.pkg
-# sudo installer -verbose -pkg MacPorts-2.6.2-10.15-Catalina.pkg -target /
-# rm MacPorts-2.6.2-10.15-Catalina.pkg
-# export PATH="/opt/local/bin:/opt/local/sbin:$PATH"
-# export MACOSX_DEPLOYMENT_TARGET=10.10
-# echo -e "universal_target 10.10\nmacosx_deployment_target 10.10\nmacosx_sdk_version 10.10" | sudo tee -a /opt/local/etc/macports/macports.conf
-# sudo port install git pkgconfig cmake
-# sudo port install libsndfile lame portaudio jack
-=======
 trap 'echo Setup failed; exit 1' ERR
 SKIP_ERR=true
->>>>>>> 465e7b6f
 
 export MACOSX_DEPLOYMENT_TARGET=10.10
 
@@ -23,29 +12,13 @@
 unzip bottles.zip
 
 # we don't use freetype
-<<<<<<< HEAD
-rm bottles/freetype*
-
-brew update
-=======
 rm bottles/freetype* | $SKIP_ERR
 
 brew update >/dev/null | $SKIP_ERR
->>>>>>> 465e7b6f
 
 # additional dependencies
 brew install jack lame
 
-<<<<<<< HEAD
-# TODO Find out why
-#hack to fix macOS build
-# brew uninstall wget
-# brew install wget
-# brew uninstall --ignore-dependencies python2
-# brew install python2
-
-=======
->>>>>>> 465e7b6f
 BREW_CELLAR=$(brew --cellar)
 BREW_PREFIX=$(brew --prefix)
 
