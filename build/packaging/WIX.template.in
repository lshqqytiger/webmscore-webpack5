<?xml version="1.0" encoding="UTF-8"?>

<?include "cpack_variables.wxi"?>

<?define ShortVersion="$(var.CPACK_PACKAGE_VERSION)" ?>
<?define VShortVersion="3" ?>
<?define ProdName="$(var.CPACK_PACKAGE_NAME) $(var.VShortVersion)" ?>
<?define ShortProdName="$(var.CPACK_PACKAGE_NAME)$(var.VShortVersion)" ?>
<?define ExeName="$(var.ShortProdName).exe" ?>
<?define ExeKey="$(var.ShortProdName).exe" ?>
<?define ExeId="CM_FP_bin.$(var.ShortProdName).exe" ?>
<?define RegistryRoot="HKMU" ?> <!--HKCU / HKLM-->

<Wix xmlns="http://schemas.microsoft.com/wix/2006/wi"
    RequiredVersion="3.6.3303.0">

    <Product Id="$(var.CPACK_WIX_PRODUCT_GUID)"
        Name="$(var.ProdName)"
        Language="1033"
        Version="$(var.CPACK_PACKAGE_VERSION)"
        Manufacturer="$(var.CPACK_PACKAGE_VENDOR)"
        UpgradeCode="$(var.CPACK_WIX_UPGRADE_GUID)">

        <Package InstallerVersion="301" Compressed="yes"/>

        <Media Id="1" Cabinet="media1.cab" EmbedCab="yes" CompressionLevel="high"/>

        <MajorUpgrade
            AllowSameVersionUpgrades="yes"
            DowngradeErrorMessage="A later version of [ProductName] is already installed. Setup will now exit."/>

        <WixVariable Id="WixUILicenseRtf" Value="$(var.CPACK_WIX_LICENSE_RTF)"/>
        <Property Id="WIXUI_INSTALLDIR" Value="INSTALL_ROOT"/>

        <!-- See https://docs.microsoft.com/ru-ru/windows/win32/msi/reinstallmode that explains different modes -->
        <Property Id='REINSTALLMODE' Value='dmus'/>

        <?ifdef CPACK_WIX_PRODUCT_ICON?>
        <Property Id="ARPPRODUCTICON">ProductIcon.ico</Property>
        <Icon Id="ProductIcon.ico" SourceFile="$(var.CPACK_WIX_PRODUCT_ICON)"/>
        <?endif?>

        <?ifdef CPACK_WIX_UI_BANNER?>
        <WixVariable Id="WixUIBannerBmp" Value="$(var.CPACK_WIX_UI_BANNER)"/>
        <?endif?>

        <?ifdef CPACK_WIX_UI_DIALOG?>
        <WixVariable Id="WixUIDialogBmp" Value="$(var.CPACK_WIX_UI_DIALOG)"/>
        <?endif?>
        
        <Property Id='ARPCONTACT'>http://musescore.org</Property>
        <Property Id='ARPHELPLINK'>http://musescore.org</Property>
        <Property Id='ARPURLINFOABOUT'>http://musescore.org</Property>

        <!-- Add to checkbox to launch program after install ²-->
        <UI>
            <UIRef Id='WixUI_InstallDir'/>
            <Publish Dialog="ExitDialog"
                Control="Finish" 
                Event="DoAction" 
                Value="LaunchApplication">WIXUI_EXITDIALOGOPTIONALCHECKBOX = 1 and NOT Installed</Publish>
        </UI>
        <Property Id="WIXUI_EXITDIALOGOPTIONALCHECKBOXTEXT" Value="Launch $(var.ProdName)"/>
        <Property Id="WIXUI_EXITDIALOGOPTIONALCHECKBOX" Value="1"/>
        <Property Id="WixShellExecTarget" Value="[#CM_FP_bin.$(var.ShortProdName).exe]" />
        <CustomAction Id="LaunchApplication" BinaryKey="WixCA" DllEntry="WixShellExec" Impersonate="yes" />


        <!-- Add to application menu -->
        <Component Id="RegisterTypes" Directory="TARGETDIR" Guid="76707452-ee26-4f9a-9650-2cf2c70a6448">
            <!-- File association-->
            <!-- Capabilities keys for Vista/7 "Set Program Access and Defaults" -->
            <RegistryValue Root="$(var.RegistryRoot)" Key="SOFTWARE\$(var.ShortProdName)\Capabilities" Name="ApplicationDescription" Value="$(var.ProdName)" Type="string" KeyPath="yes"/>
            <RegistryValue Root="$(var.RegistryRoot)" Key="SOFTWARE\$(var.ShortProdName)\Capabilities" Name="ApplicationIcon" Value="[INSTALL_ROOT]bin\$(var.ExeName),0" Type="string" />
            <RegistryValue Root="$(var.RegistryRoot)" Key="SOFTWARE\$(var.ShortProdName)\Capabilities" Name="ApplicationName" Value="$(var.ProdName)" Type="string" />
            <RegistryValue Root="$(var.RegistryRoot)" Key="SOFTWARE\$(var.ShortProdName)\Capabilities\DefaultIcon" Value="[INSTALL_ROOT]bin\$(var.ExeName),1" Type="string" />
            
<<<<<<< HEAD
            <RegistryValue Root="$(var.RegistryRoot)" Key="SOFTWARE\$(var.ShortProdName)\Capabilities\FileAssociations" Name=".mscz" Value="MuseScore.mscz" Type="string" />
            <RegistryValue Root="$(var.RegistryRoot)" Key="SOFTWARE\$(var.ShortProdName)\Capabilities\FileAssociations" Name=".mscx" Value="MuseScore.mscx" Type="string" />
            
            <!-- TODO add more types?-->
            
            <RegistryValue Root="$(var.RegistryRoot)" Key="SOFTWARE\$(var.ShortProdName)\Capabilities\MIMEAssociations" Name="application/x-musescore" Value="MuseScore.mscz" Type="string" />
            <RegistryValue Root="$(var.RegistryRoot)" Key="SOFTWARE\$(var.ShortProdName)\Capabilities\MIMEAssociations" Name="application/x-musescore+xml" Value="MuseScore.mscx" Type="string" />
=======
            <?if $(var.CPACK_WIX_FILE_ASSOCIATION) = ON ?>
                <RegistryValue Root="$(var.RegistryRoot)" Key="SOFTWARE\$(var.ShortProdName)\Capabilities\FileAssociations" Name=".mscz" Value="MuseScore.mscz" Type="string" />
                <RegistryValue Root="$(var.RegistryRoot)" Key="SOFTWARE\$(var.ShortProdName)\Capabilities\FileAssociations" Name=".mscx" Value="MuseScore.mscx" Type="string" />

                <!-- TODO add more types?-->
            
                <RegistryValue Root="$(var.RegistryRoot)" Key="SOFTWARE\$(var.ShortProdName)\Capabilities\MIMEAssociations" Name="application/x-musescore" Value="MuseScore.mscz" Type="string" />
                <RegistryValue Root="$(var.RegistryRoot)" Key="SOFTWARE\$(var.ShortProdName)\Capabilities\MIMEAssociations" Name="application/x-musescore+xml" Value="MuseScore.mscx" Type="string" />
            <?endif?>

>>>>>>> 465e7b6f
            <RegistryValue Root="$(var.RegistryRoot)" Key="SOFTWARE\$(var.ShortProdName)\Capabilities\shell\open\command" Value="&quot;[INSTALL_ROOT]bin\$(var.ExeName)&quot; &quot;%1&quot;" Type="string" />
            <RegistryValue Root="$(var.RegistryRoot)" Key="SOFTWARE\RegisteredApplications" Name="$(var.ProdName)" Value="SOFTWARE\$(var.ShortProdName)\Capabilities" Type="string" />

            <!-- App Paths to support Start,Run -> "myapp" -->
            <RegistryValue Root="$(var.RegistryRoot)" Key="SOFTWARE\Microsoft\Windows\CurrentVersion\App Paths\$(var.ExeKey)" Value="[INSTALL_ROOT]bin\$(var.ExeName)" Type="string" />
            <RegistryValue Root="$(var.RegistryRoot)" Key="SOFTWARE\Microsoft\Windows\CurrentVersion\App Paths\$(var.ExeKey)" Name="Path" Value="[INSTALL_ROOT]bin" Type="string" />

            <!-- Extend to the "open with" list + Win7 jump menu pinning  -->
            <RegistryValue Root="$(var.RegistryRoot)" Key="SOFTWARE\Classes\Applications\$(var.ExeKey)\SupportedTypes" Name=".mscz" Value="" Type="string" />
            <RegistryValue Root="$(var.RegistryRoot)" Key="SOFTWARE\Classes\Applications\$(var.ExeKey)\SupportedTypes" Name=".mscx" Value="" Type="string" />
            <RegistryValue Root="$(var.RegistryRoot)" Key="SOFTWARE\Classes\Applications\$(var.ExeKey)\SupportedTypes" Name=".xml" Value="" Type="string" />
            <RegistryValue Root="$(var.RegistryRoot)" Key="SOFTWARE\Classes\Applications\$(var.ExeKey)\SupportedTypes" Name=".musicxml" Value="" Type="string" />
            <RegistryValue Root="$(var.RegistryRoot)" Key="SOFTWARE\Classes\Applications\$(var.ExeKey)\SupportedTypes" Name=".mxl" Value="" Type="string" />
            <RegistryValue Root="$(var.RegistryRoot)" Key="SOFTWARE\Classes\Applications\$(var.ExeKey)\SupportedTypes" Name=".cap" Value="" Type="string" />
            <RegistryValue Root="$(var.RegistryRoot)" Key="SOFTWARE\Classes\Applications\$(var.ExeKey)\SupportedTypes" Name=".capx" Value="" Type="string" />
            <RegistryValue Root="$(var.RegistryRoot)" Key="SOFTWARE\Classes\Applications\$(var.ExeKey)\SupportedTypes" Name=".scw" Value="" Type="string" />
            <RegistryValue Root="$(var.RegistryRoot)" Key="SOFTWARE\Classes\Applications\$(var.ExeKey)\SupportedTypes" Name=".bww" Value="" Type="string" />
            <RegistryValue Root="$(var.RegistryRoot)" Key="SOFTWARE\Classes\Applications\$(var.ExeKey)\SupportedTypes" Name=".mid" Value="" Type="string" />
            <RegistryValue Root="$(var.RegistryRoot)" Key="SOFTWARE\Classes\Applications\$(var.ExeKey)\SupportedTypes" Name=".midi" Value="" Type="string" />
            <RegistryValue Root="$(var.RegistryRoot)" Key="SOFTWARE\Classes\Applications\$(var.ExeKey)\SupportedTypes" Name=".kar" Value="" Type="string" />
            <RegistryValue Root="$(var.RegistryRoot)" Key="SOFTWARE\Classes\Applications\$(var.ExeKey)\SupportedTypes" Name=".ove" Value="" Type="string" />
            <RegistryValue Root="$(var.RegistryRoot)" Key="SOFTWARE\Classes\Applications\$(var.ExeKey)\SupportedTypes" Name=".sgu" Value="" Type="string" />
            <RegistryValue Root="$(var.RegistryRoot)" Key="SOFTWARE\Classes\Applications\$(var.ExeKey)\SupportedTypes" Name=".mgu" Value="" Type="string" />
            <RegistryValue Root="$(var.RegistryRoot)" Key="SOFTWARE\Classes\Applications\$(var.ExeKey)\SupportedTypes" Name=".md" Value="" Type="string" />
            <RegistryValue Root="$(var.RegistryRoot)" Key="SOFTWARE\Classes\Applications\$(var.ExeKey)\SupportedTypes" Name=".gtp" Value="" Type="string" />
            <RegistryValue Root="$(var.RegistryRoot)" Key="SOFTWARE\Classes\Applications\$(var.ExeKey)\SupportedTypes" Name=".gp3" Value="" Type="string" />
            <RegistryValue Root="$(var.RegistryRoot)" Key="SOFTWARE\Classes\Applications\$(var.ExeKey)\SupportedTypes" Name=".gp4" Value="" Type="string" />
            <RegistryValue Root="$(var.RegistryRoot)" Key="SOFTWARE\Classes\Applications\$(var.ExeKey)\SupportedTypes" Name=".gp5" Value="" Type="string" />
            <RegistryValue Root="$(var.RegistryRoot)" Key="SOFTWARE\Classes\Applications\$(var.ExeKey)\SupportedTypes" Name=".gpx" Value="" Type="string" />
            <RegistryValue Root="$(var.RegistryRoot)" Key="SOFTWARE\Classes\Applications\$(var.ExeKey)\SupportedTypes" Name=".gp" Value="" Type="string" />
            <RegistryValue Root="$(var.RegistryRoot)" Key="SOFTWARE\Classes\Applications\$(var.ExeKey)\SupportedTypes" Name=".ptb" Value="" Type="string" />
            <RegistryValue Root="$(var.RegistryRoot)" Key="SOFTWARE\Classes\Applications\$(var.ExeKey)\SupportedTypes" Name=".sf2" Value="" Type="string" />
            <RegistryValue Root="$(var.RegistryRoot)" Key="SOFTWARE\Classes\Applications\$(var.ExeKey)\SupportedTypes" Name=".sf3" Value="" Type="string" />
            
            <RegistryValue Root="$(var.RegistryRoot)" Key="SOFTWARE\Classes\Applications\$(var.ExeKey)" Name="FriendlyAppName" Value="$(var.ProdName)" Type="string" />
            <RegistryValue Root="$(var.RegistryRoot)" Key="SOFTWARE\Classes\Applications\$(var.ExeKey)\shell\open" Name="FriendlyAppName" Value="$(var.ProdName)" Type="string" />
            <RegistryValue Root="$(var.RegistryRoot)" Key="SOFTWARE\Classes\Applications\$(var.ExeKey)\shell\open\command" Value="&quot;[INSTALL_ROOT]bin\$(var.ExeName)&quot; &quot;%1&quot;" Type="string" />

            <!-- MyApp.Document ProgIDs -->
<<<<<<< HEAD
            <RegistryValue Root="$(var.RegistryRoot)" Key="SOFTWARE\Classes\MuseScore.mscz" Value="Compressed MuseScore File" Type="string"/>
            <ProgId Id="MuseScore.mscz" Description="Compressed MuseScore File" Advertise="no" Icon="$(var.ExeId)" IconIndex="1">
                <Extension Id="mscz" Advertise="no">
                    <Verb Id="open" TargetFile="$(var.ExeId)" Command="Open" Argument="&quot;%1&quot;" />
                    <MIME Advertise="no" ContentType="application/x-musescore" Default="yes" />
                </Extension>
            </ProgId>

            <RegistryValue Root="$(var.RegistryRoot)" Key="SOFTWARE\Classes\MuseScore.mscx" Value="MuseScore File" Type="string" />
            <ProgId Id="MuseScore.mscx" Description="MuseScore File" Advertise="no" Icon="$(var.ExeId)" IconIndex="1">
                <Extension Id="mscx" Advertise="no">
                    <Verb Id="open" TargetFile="$(var.ExeId)" Command="Open" Argument="&quot;%1&quot;" />
                    <MIME Advertise="no" ContentType="application/x-musescore+xml" Default="no" />
                </Extension>
            </ProgId>    
=======
            <?if $(var.CPACK_WIX_FILE_ASSOCIATION) = ON ?>
                <RegistryValue Root="$(var.RegistryRoot)" Key="SOFTWARE\Classes\MuseScore.mscz" Value="Compressed MuseScore File" Type="string"/>
                <ProgId Id="MuseScore.mscz" Description="Compressed MuseScore File" Advertise="no" Icon="$(var.ExeId)" IconIndex="1">
                    <Extension Id="mscz" Advertise="no">
                        <Verb Id="open" TargetFile="$(var.ExeId)" Command="Open" Argument="&quot;%1&quot;" />
                        <MIME Advertise="no" ContentType="application/x-musescore" Default="yes" />
                    </Extension>
                </ProgId>

                <RegistryValue Root="$(var.RegistryRoot)" Key="SOFTWARE\Classes\MuseScore.mscx" Value="MuseScore File" Type="string" />
                <ProgId Id="MuseScore.mscx" Description="MuseScore File" Advertise="no" Icon="$(var.ExeId)" IconIndex="1">
                    <Extension Id="mscx" Advertise="no">
                        <Verb Id="open" TargetFile="$(var.ExeId)" Command="Open" Argument="&quot;%1&quot;" />
                        <MIME Advertise="no" ContentType="application/x-musescore+xml" Default="no" />
                    </Extension>
                </ProgId>
            <?endif?>
>>>>>>> 465e7b6f
        </Component>

        <FeatureRef Id="ProductFeature">
            <!-- Step 3: Tell WiX to install the shortcut and types -->
            <ComponentRef Id="RegisterTypes" />
        </FeatureRef>
    </Product>
</Wix><|MERGE_RESOLUTION|>--- conflicted
+++ resolved
@@ -75,15 +75,6 @@
             <RegistryValue Root="$(var.RegistryRoot)" Key="SOFTWARE\$(var.ShortProdName)\Capabilities" Name="ApplicationName" Value="$(var.ProdName)" Type="string" />
             <RegistryValue Root="$(var.RegistryRoot)" Key="SOFTWARE\$(var.ShortProdName)\Capabilities\DefaultIcon" Value="[INSTALL_ROOT]bin\$(var.ExeName),1" Type="string" />
             
-<<<<<<< HEAD
-            <RegistryValue Root="$(var.RegistryRoot)" Key="SOFTWARE\$(var.ShortProdName)\Capabilities\FileAssociations" Name=".mscz" Value="MuseScore.mscz" Type="string" />
-            <RegistryValue Root="$(var.RegistryRoot)" Key="SOFTWARE\$(var.ShortProdName)\Capabilities\FileAssociations" Name=".mscx" Value="MuseScore.mscx" Type="string" />
-            
-            <!-- TODO add more types?-->
-            
-            <RegistryValue Root="$(var.RegistryRoot)" Key="SOFTWARE\$(var.ShortProdName)\Capabilities\MIMEAssociations" Name="application/x-musescore" Value="MuseScore.mscz" Type="string" />
-            <RegistryValue Root="$(var.RegistryRoot)" Key="SOFTWARE\$(var.ShortProdName)\Capabilities\MIMEAssociations" Name="application/x-musescore+xml" Value="MuseScore.mscx" Type="string" />
-=======
             <?if $(var.CPACK_WIX_FILE_ASSOCIATION) = ON ?>
                 <RegistryValue Root="$(var.RegistryRoot)" Key="SOFTWARE\$(var.ShortProdName)\Capabilities\FileAssociations" Name=".mscz" Value="MuseScore.mscz" Type="string" />
                 <RegistryValue Root="$(var.RegistryRoot)" Key="SOFTWARE\$(var.ShortProdName)\Capabilities\FileAssociations" Name=".mscx" Value="MuseScore.mscx" Type="string" />
@@ -94,7 +85,6 @@
                 <RegistryValue Root="$(var.RegistryRoot)" Key="SOFTWARE\$(var.ShortProdName)\Capabilities\MIMEAssociations" Name="application/x-musescore+xml" Value="MuseScore.mscx" Type="string" />
             <?endif?>
 
->>>>>>> 465e7b6f
             <RegistryValue Root="$(var.RegistryRoot)" Key="SOFTWARE\$(var.ShortProdName)\Capabilities\shell\open\command" Value="&quot;[INSTALL_ROOT]bin\$(var.ExeName)&quot; &quot;%1&quot;" Type="string" />
             <RegistryValue Root="$(var.RegistryRoot)" Key="SOFTWARE\RegisteredApplications" Name="$(var.ProdName)" Value="SOFTWARE\$(var.ShortProdName)\Capabilities" Type="string" />
 
@@ -134,23 +124,6 @@
             <RegistryValue Root="$(var.RegistryRoot)" Key="SOFTWARE\Classes\Applications\$(var.ExeKey)\shell\open\command" Value="&quot;[INSTALL_ROOT]bin\$(var.ExeName)&quot; &quot;%1&quot;" Type="string" />
 
             <!-- MyApp.Document ProgIDs -->
-<<<<<<< HEAD
-            <RegistryValue Root="$(var.RegistryRoot)" Key="SOFTWARE\Classes\MuseScore.mscz" Value="Compressed MuseScore File" Type="string"/>
-            <ProgId Id="MuseScore.mscz" Description="Compressed MuseScore File" Advertise="no" Icon="$(var.ExeId)" IconIndex="1">
-                <Extension Id="mscz" Advertise="no">
-                    <Verb Id="open" TargetFile="$(var.ExeId)" Command="Open" Argument="&quot;%1&quot;" />
-                    <MIME Advertise="no" ContentType="application/x-musescore" Default="yes" />
-                </Extension>
-            </ProgId>
-
-            <RegistryValue Root="$(var.RegistryRoot)" Key="SOFTWARE\Classes\MuseScore.mscx" Value="MuseScore File" Type="string" />
-            <ProgId Id="MuseScore.mscx" Description="MuseScore File" Advertise="no" Icon="$(var.ExeId)" IconIndex="1">
-                <Extension Id="mscx" Advertise="no">
-                    <Verb Id="open" TargetFile="$(var.ExeId)" Command="Open" Argument="&quot;%1&quot;" />
-                    <MIME Advertise="no" ContentType="application/x-musescore+xml" Default="no" />
-                </Extension>
-            </ProgId>    
-=======
             <?if $(var.CPACK_WIX_FILE_ASSOCIATION) = ON ?>
                 <RegistryValue Root="$(var.RegistryRoot)" Key="SOFTWARE\Classes\MuseScore.mscz" Value="Compressed MuseScore File" Type="string"/>
                 <ProgId Id="MuseScore.mscz" Description="Compressed MuseScore File" Advertise="no" Icon="$(var.ExeId)" IconIndex="1">
@@ -168,7 +141,6 @@
                     </Extension>
                 </ProgId>
             <?endif?>
->>>>>>> 465e7b6f
         </Component>
 
         <FeatureRef Id="ProductFeature">
