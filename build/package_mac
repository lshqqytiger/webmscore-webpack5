#!/bin/bash

APPNAME=mscore
<<<<<<< HEAD
LONG_NAME=MuseScore

if [[ $1 ]]
then
    LONG_NAME=MuseScoreNightly
    LONGER_NAME=MuseScoreNightly
    VERSION=$1
else
    LONG_NAME=MuseScore
    LONGER_NAME="MuseScore 3.5"
=======
LONG_NAME="MuseScore"
LONGER_NAME="MuseScore 3"
VERSION=0

while [[ "$#" -gt 0 ]]; do
    case $1 in
        --long_name) LONG_NAME="$2"; shift ;;
        --longer_name) LONGER_NAME="$2"; shift ;;
        --version) VERSION=$2; shift ;;
        *) echo "Unknown parameter passed: $1"; exit 1 ;;
    esac
    shift
done
>>>>>>> 465e7b6f

if [ $VERSION -eq 0 ]; then 
    SCRIPT_DIR=$(cd "$(dirname ${BASH_SOURCE[0]})" && pwd)
    VERSION=$(cmake -P "$SCRIPT_DIR/../config.cmake" | sed -n -e "s/^.*VERSION  *//p")
fi    

echo "LONG_NAME: $LONG_NAME"
echo "LONGER_NAME: $LONGER_NAME"
echo "VERSION: $VERSION"

WORKING_DIRECTORY=applebuild
BACKGROUND=build/packaging/musescore-dmg-background.tiff
APP_PATH=applebuild/${APPNAME}.app

VOLNAME=${LONG_NAME}-${VERSION}
DMGNAME=${VOLNAME}Uncompressed.dmg
COMPRESSEDDMGNAME=${VOLNAME}.dmg


function set_bundle_display_options() {
	osascript <<-EOF
    tell application "Finder"
        set f to POSIX file ("${1}" as string) as alias
        tell folder f
            open
            tell container window
                set toolbar visible to false
                set statusbar visible to false
                set current view to icon view
                delay 1 -- sync
                set the bounds to {0, 0, 540, 300}
            end tell
            delay 1 -- sync
            set icon size of the icon view options of container window to 128
            set arrangement of the icon view options of container window to not arranged
            set position of item "${LONGER_NAME}.app" to {400,110}
            close
            set position of item "Applications" to {150,110}
            open
            set background picture of the icon view options of container window to file "background.tiff" of folder "Pictures"
            set the bounds of the container window to {0, 0, 540, 300}
            update without registering applications
            delay 5 -- sync
            close
        end tell
        delay 5 -- sync
    end tell
EOF

}

function change_rpath() {
   for P in `otool -L $1 | awk '{print $1}'`
   do
      if [[ "$P" == *@rpath* ]]
      then
         if [[ "$P" == *Qt* ]]
         then
            PSLASH=$(echo $P | sed 's,@rpath,@loader_path/../Frameworks,g')
            FNAME=$(echo $P | sed "s,@rpath,${VOLUME}/${APPNAME}.app/Contents/Frameworks,g")
            install_name_tool -change $P $PSLASH $1
            for P1 in `otool -L $FNAME | awk '{print $1}'`
            do
               if [[ "$P1" == *@rpath* ]]
               then
                   PSLASH1=$(echo $P1 | sed "s,@rpath,@loader_path/../../..,g")
                   install_name_tool -change $P1 $PSLASH1 $FNAME
               fi
            done
         else
            PSLASH=$(echo $P | sed 's,@rpath,@executable_path/../Frameworks,g')
            FNAME=$(echo $P | sed "s,@rpath,${VOLUME}/${APPNAME}.app/Contents/Frameworks,g")
            install_name_tool -change $P $PSLASH $1
         fi
      fi
   done
}

function change_rpath_QWebEngine() {
   for P in `otool -L $1 | awk '{print $1}'`
   do
      if [[ "$P" == *@rpath* ]]
      then
         PSLASH=$(echo $P | sed 's,@rpath,@loader_path/../../../../../../..,g')
         FNAME=$(echo $P | sed "s,@rpath,${VOLUME}/${APPNAME}.app/Contents/Frameworks,g")
         install_name_tool -change $P $PSLASH $1
      fi
   done
}


rm ${WORKING_DIRECTORY}/${COMPRESSEDDMGNAME}

#tip: increase the size if error on copy or macdeployqt
hdiutil create -size 500m -fs HFS+ -volname ${VOLNAME} ${WORKING_DIRECTORY}/${DMGNAME}

# Mount the disk image
hdiutil attach ${WORKING_DIRECTORY}/${DMGNAME}

# Obtain device information
DEVS=$(hdiutil attach ${WORKING_DIRECTORY}/${DMGNAME} | cut -f 1)
DEV=$(echo $DEVS | cut -f 1 -d ' ')
VOLUME=$(mount |grep ${DEV} | cut -f 3 -d ' ')

# copy in the application bundle
cp -Rp ${APP_PATH} ${VOLUME}/${APPNAME}.app

# delete unused stuff
rm -rf ${VOLUME}/${APPNAME}.app/Contents/PlugIns/mediaservice
rm -rf ${VOLUME}/${APPNAME}.app/Contents/PlugIns/audio
rm -rf ${VOLUME}/${APPNAME}.app/Contents/PlugIns/sqldrivers

rm -rf ${VOLUME}/${APPNAME}.app/Contents/Frameworks/Enginio.*
rm -rf ${VOLUME}/${APPNAME}.app/Contents/Frameworks/QtBluetooth.*
rm -rf ${VOLUME}/${APPNAME}.app/Contents/Frameworks/QtNfc.*
rm -rf ${VOLUME}/${APPNAME}.app/Contents/Frameworks/QtLocation.*
rm -rf ${VOLUME}/${APPNAME}.app/Contents/Frameworks/QtPurchasing.*
rm -rf ${VOLUME}/${APPNAME}.app/Contents/Frameworks/QtQuickParticles.*

rm -rf ${VOLUME}/${APPNAME}.app/Contents/Resources/qml/Enginio
rm -rf ${VOLUME}/${APPNAME}.app/Contents/Resources/qml/QtBluetooth
rm -rf ${VOLUME}/${APPNAME}.app/Contents/Resources/qml/QtNfc
rm -rf ${VOLUME}/${APPNAME}.app/Contents/Resources/qml/QtLocation
rm -rf ${VOLUME}/${APPNAME}.app/Contents/Resources/qml/QtPositioning
rm -rf ${VOLUME}/${APPNAME}.app/Contents/Resources/qml/QtPurchasing
rm -rf ${VOLUME}/${APPNAME}.app/Contents/Resources/qml/QtQuick/Particles*
rm -rf ${VOLUME}/${APPNAME}.app/Contents/Resources/qml/Qt/WebSockets

find ${VOLUME}/${APPNAME}.app/Contents -type d -name "*.dSYM" -exec rm -r {} +

#homebrew libs may not be writable force it?
chmod -R +w /usr/local/Cellar/
macdeployqt ${VOLUME}/${APPNAME}.app

# fix the libs, qt5.6 has @rpath...
BIN_FILE=${VOLUME}/${APPNAME}.app/Contents/MacOS/mscore
change_rpath $BIN_FILE
# fix the QWebEngineProcess, qt5.9 has @rpath...
WebEngineProcess=${VOLUME}/${APPNAME}.app/Contents/Frameworks/QtWebEngineCore.framework/Versions/5/Helpers/QtWebEngineProcess.app/Contents/MacOS/QtWebEngineProcess
change_rpath_QWebEngine $WebEngineProcess

# Workaround:
# fix Homebrew libraries with hard coded absolute path, see QTBUG-56814
FOLDER_NAME=${VOLUME}/${APPNAME}.app/Contents/Frameworks
for P in `ls -d $FOLDER_NAME/*.* | awk '{print $1}'`
do
    if [[ "$P" == *.dylib ]]
    then
        for P1 in `otool -L $P | awk '{print $1}'`
        do
            if [[ "$P1" == /usr/local/Cellar*.dylib ]]
            then
                PATHNAME=$(dirname $P1)
                PSLASH1=$(echo $P1 | sed "s,$PATHNAME,@executable_path/../Frameworks,g")
                install_name_tool -change $P1 $PSLASH1 $P
            fi
        done
    fi
done

for f in $(find "${VOLUME}/${APPNAME}.app/Contents" -iname "*");
do
  lipo -remove ppc7400 "$f" -output "$f" > /dev/null 2>&1
  lipo -remove x86 "$f" -output "$f" > /dev/null 2>&1
  lipo -remove ppc "$f" -output "$f" > /dev/null 2>&1
done

otool -L ${VOLUME}/${APPNAME}.app/Contents/MacOS/mscore
otool -L ${VOLUME}/${APPNAME}.app/Contents/Frameworks/QtWebEngineCore.framework/Versions/5/Helpers/QtWebEngineProcess.app/Contents/MacOS/QtWebEngineProcess

echo "Rename ${APPNAME}.app to ${VOLUME}/${LONGER_NAME}.app"
mv ${VOLUME}/${APPNAME}.app "${VOLUME}/${LONGER_NAME}.app"


echo "Copy in background image"
# copy in background image
mkdir -p ${VOLUME}/Pictures
# fixme: path
cp  ${BACKGROUND} ${VOLUME}/Pictures/background.tiff

echo "symlink application"
# nssymlink application
ln -s /Applications/ ${VOLUME}/Applications
set_bundle_display_options ${VOLUME}
mv ${VOLUME}/Pictures ${VOLUME}/.Pictures

# Most nested locations should go first
CODE_PATHS=(
    "${VOLUME}/${LONGER_NAME}.app/Contents/Frameworks/Sparkle.framework/Versions/A/Resources/Autoupdate.app"
    "${VOLUME}/${LONGER_NAME}.app"
)

#codesign
echo "Codesign"
# `codesign --deep` doesn't seem to search for code in Contents/Resources directory so sign libraries in it manually
find "${VOLUME}/${LONGER_NAME}.app/Contents/Resources" -name '*.dylib' -exec codesign --force --options runtime --deep -s "Developer ID Application: MuseScore" '{}' ';'
# Sign code in other (more conventional) locations
codesign --force --options runtime --entitlements "${WORKING_DIRECTORY}/../build/macosx_entitlements.plist" --deep -s "Developer ID Application: MuseScore" "${CODE_PATHS[@]}"
# Sign QtWebEngine application for MacOS Catalina
codesign --force --verify --verbose --options runtime --entitlements "${WORKING_DIRECTORY}/../build/qtwebengineprocess.entitlements" --deep --sign "Developer ID Application: MuseScore" "${VOLUME}/${LONGER_NAME}.app/Contents/Frameworks/QtWebEngineCore.framework/Helpers/QtWebEngineProcess.app/Contents/MacOS/QtWebEngineProcess"
echo "spctl"
spctl --assess --type execute "${VOLUME}/${LONGER_NAME}.app"
echo "Codesign verify"
codesign --verify --deep --strict --verbose=2 "${CODE_PATHS[@]}"

echo "Unmount"
# Unmount the disk image
hdiutil detach $DEV

# Convert the disk image to read-only
hdiutil convert ${WORKING_DIRECTORY}/${DMGNAME} -format UDBZ -o ${WORKING_DIRECTORY}/${COMPRESSEDDMGNAME}

shasum -a 256 ${WORKING_DIRECTORY}/${COMPRESSEDDMGNAME}

rm ${WORKING_DIRECTORY}/${DMGNAME}<|MERGE_RESOLUTION|>--- conflicted
+++ resolved
@@ -1,18 +1,6 @@
 #!/bin/bash
 
 APPNAME=mscore
-<<<<<<< HEAD
-LONG_NAME=MuseScore
-
-if [[ $1 ]]
-then
-    LONG_NAME=MuseScoreNightly
-    LONGER_NAME=MuseScoreNightly
-    VERSION=$1
-else
-    LONG_NAME=MuseScore
-    LONGER_NAME="MuseScore 3.5"
-=======
 LONG_NAME="MuseScore"
 LONGER_NAME="MuseScore 3"
 VERSION=0
@@ -26,7 +14,6 @@
     esac
     shift
 done
->>>>>>> 465e7b6f
 
 if [ $VERSION -eq 0 ]; then 
     SCRIPT_DIR=$(cd "$(dirname ${BASH_SOURCE[0]})" && pwd)
