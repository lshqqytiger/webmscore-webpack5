#=============================================================================
#  Mscore
#  Linux Music Score Editor
#
#  Copyright (C) 2002-2012 by Werner Schweer and others
#
#  This program is free software; you can redistribute it and/or modify
#  it under the terms of the GNU General Public License version 2.
#
#  This program is distributed in the hope that it will be useful,
#  but WITHOUT ANY WARRANTY; without even the implied warranty of
#  MERCHANTABILITY or FITNESS FOR A PARTICULAR PURPOSE.  See the
#  GNU General Public License for more details.
#
#  You should have received a copy of the GNU General Public License
#  along with this program; if not, write to the Free Software
#  Foundation, Inc., 675 Mass Ave, Cambridge, MA 02139, USA.
#=============================================================================

CPUS      := $(shell getconf _NPROCESSORS_ONLN 2>/dev/null || getconf NPROCESSORS_ONLN 2>/dev/null || echo 1)

PREFIX    = "/usr/local"
<<<<<<< HEAD
#VERSION  = "3.4b-${REVISION}"
VERSION   = 3.4.2
=======
VERSION   := $(shell cmake -P config.cmake | sed -n -e "s/^.*VERSION  *//p")
>>>>>>> 43c55533
BUILD_NUMBER=""

# Override SUFFIX and LABEL when multiple versions are installed to avoid conflicts.
SUFFIX=""# E.g.: SUFFIX="dev" --> "mscore" becomes "mscoredev"
LABEL=""# E.g.: LABEL="Development Build" --> "MuseScore 2" becomes "MuseScore 2 Development Build"

<<<<<<< HEAD
=======
BUILD_LAME="ON" # Non-free, required for MP3 support. Override with "OFF" to disable.
BUILD_PULSEAUDIO="ON" # Override with "OFF" to disable.
BUILD_JACK="ON"       # Override with "OFF" to disable.
BUILD_ALSA="ON"       # Override with "OFF" to disable.
BUILD_PORTAUDIO="ON"  # Override with "OFF" to disable.
BUILD_PORTMIDI="ON"   # Override with "OFF" to disable.
BUILD_WEBENGINE="ON"  # Override with "OFF" to disable.
USE_SYSTEM_FREETYPE="OFF" # Override with "ON" to enable. Requires freetype >= 2.5.2.
COVERAGE="OFF"        # Override with "ON" to enable.
DOWNLOAD_SOUNDFONT="ON"   # Override with "OFF" to disable latest soundfont download.

UPDATE_CACHE="TRUE"# Override if building a DEB or RPM, or when installing to a non-standard location.
>>>>>>> 43c55533
NO_RPATH="FALSE"# Package maintainers may want to override this (e.g. Debian)
# EMBED_PRELOADS="ON"

#
# change path to include your Qt5 installation
#
<<<<<<< HEAD
BINPATH      = ${PATH}
PREFIX_PATH = /usr/qt515/qtbase

release:
	if test ! -d build.release; then mkdir build.release; fi; \
      cd build.release;                                        \
      export PATH=${BINPATH};                                   \
	  export CMAKE_PREFIX_PATH=${PREFIX_PATH};                   \
	  export NODE_OPTIONS=--max_old_space_size=4096;              \
      emcmake cmake -DCMAKE_BUILD_TYPE=RELEASE	                   \
	  -DEMBED_PRELOADS="${EMBED_PRELOADS}"                          \
  	  -DCMAKE_TOOLCHAIN_FILE="${CMAKE_TOOLCHAIN_FILE}"               \
  	  -DCMAKE_INSTALL_PREFIX="${PREFIX}"                              \
  	  -DCMAKE_BUILD_NUMBER="${BUILD_NUMBER}"                           \
  	  -DCMAKE_SKIP_RPATH="${NO_RPATH}"     ..;                          \
      emmake make -j ${CPUS};                                            \
	  mv ./libmscore/webmscore.* ../web-public;                           \
=======
BINPATH      = "${PATH}"

release:
	if test ! -d build.release; then mkdir build.release; fi; \
      cd build.release;                          \
      export PATH=${BINPATH};                    \
      cmake -DCMAKE_BUILD_TYPE=RELEASE	       \
  	  -DCMAKE_TOOLCHAIN_FILE="${CMAKE_TOOLCHAIN_FILE}"       \
  	  -DCMAKE_INSTALL_PREFIX="${PREFIX}"       \
  	  -DMSCORE_INSTALL_SUFFIX="${SUFFIX}"      \
  	  -DMUSESCORE_LABEL="${LABEL}"             \
  	  -DCMAKE_BUILD_NUMBER="${BUILD_NUMBER}"   \
  	  -DTELEMETRY_TRACK_ID="${TELEMETRY_TRACK_ID}" \
  	  -DBUILD_LAME="${BUILD_LAME}"             \
  	  -DBUILD_PULSEAUDIO="${BUILD_PULSEAUDIO}" \
  	  -DBUILD_PORTMIDI="${BUILD_PORTMIDI}"  \
  	  -DBUILD_JACK="${BUILD_JACK}"             \
  	  -DBUILD_ALSA="${BUILD_ALSA}"              \
   	  -DBUILD_PORTAUDIO="${BUILD_PORTAUDIO}"   \
   	  -DBUILD_WEBENGINE="${BUILD_WEBENGINE}"   \
   	  -DUSE_SYSTEM_FREETYPE="${USE_SYSTEM_FREETYPE}" \
   	  -DDOWNLOAD_SOUNDFONT="${DOWNLOAD_SOUNDFONT}"   \
  	  -DCMAKE_SKIP_RPATH="${NO_RPATH}"     ..; \
      make lrelease;                             \
      make -j ${CPUS};                           \


#freetype:
#	cd build.debug; \
#      mkdir freetype; \
#      cd freetype; \
#      cmake ../../thirdparty/freetype; \
#      make -j ${CPUS}
>>>>>>> 43c55533

debug:
	if test ! -d build.debug; then mkdir build.debug; fi; \
      cd build.debug;                                      \
      export PATH=${BINPATH};                               \
<<<<<<< HEAD
	  export CMAKE_PREFIX_PATH=${PREFIX_PATH};               \
	  export NODE_OPTIONS=--max_old_space_size=4096;          \
      emcmake cmake -DCMAKE_BUILD_TYPE=DEBUG	               \
	  -DEMBED_PRELOADS="${EMBED_PRELOADS}"                      \
  	  -DCMAKE_TOOLCHAIN_FILE="${CMAKE_TOOLCHAIN_FILE}"           \
  	  -DCMAKE_INSTALL_PREFIX="${PREFIX}"                          \
  	  -DCMAKE_BUILD_NUMBER="${BUILD_NUMBER}"                       \
  	  -DCMAKE_SKIP_RPATH="${NO_RPATH}"     ..;                      \
      emmake make -j ${CPUS};                                        \
	  mv ./libmscore/webmscore.* ../web-public;                       \
=======
      cmake -DCMAKE_BUILD_TYPE=DEBUG	                    \
  	  -DCMAKE_INSTALL_PREFIX="${PREFIX}"                  \
  	  -DMSCORE_INSTALL_SUFFIX="${SUFFIX}"                 \
  	  -DMUSESCORE_LABEL="${LABEL}"                        \
  	  -DCMAKE_BUILD_NUMBER="${BUILD_NUMBER}"              \
  	  -DBUILD_LAME="${BUILD_LAME}"                        \
  	  -DBUILD_PULSEAUDIO="${BUILD_PULSEAUDIO}"            \
  	  -DBUILD_PORTMIDI="${BUILD_PORTMIDI}"             \
  	  -DBUILD_JACK="${BUILD_JACK}"                        \
  	  -DBUILD_ALSA="${BUILD_ALSA}"                         \
   	  -DBUILD_PORTAUDIO="${BUILD_PORTAUDIO}"              \
   	  -DBUILD_WEBENGINE="${BUILD_WEBENGINE}"              \
   	  -DUSE_SYSTEM_FREETYPE="${USE_SYSTEM_FREETYPE}"      \
      -DCOVERAGE="${COVERAGE}"                 \
   	  -DDOWNLOAD_SOUNDFONT="${DOWNLOAD_SOUNDFONT}"        \
  	  -DCMAKE_SKIP_RPATH="${NO_RPATH}"     ..;            \
      make lrelease;                                        \
      make -j ${CPUS};                                      \

#
#  win32
#     cross compile windows package
#     NOTE: there are some hardcoded path in CMake - files
#           will probably only work on my setup (ws)
#
win32:
	if test ! -d win32build;                         \
         then                                          \
            mkdir win32build;                          \
      	if test ! -d win32install;                 \
               then                                    \
                  mkdir win32install;                  \
            fi;                                        \
            cd win32build;                             \
            cmake -DCMAKE_TOOLCHAIN_FILE=../build/mingw32.cmake -DCMAKE_INSTALL_PREFIX=../win32install -DCMAKE_BUILD_TYPE=DEBUG  ..; \
            make lrelease;                             \
            make -j ${CPUS};                           \
            make install;                              \
            make package;                              \
         else                                          \
            echo "build directory win32build does already exist, please remove first"; \
         fi
>>>>>>> 43c55533

#
# clean out of source build
#
clean:
	-rm -rf build.debug build.release
	-rm -rf build.wasm build.js
	-rm -rf win32build win32install
	-rm -rf web-public/.cache
	-rm web-public/webmscore.*

revision:
	@git rev-parse --short=7 HEAD > mscore/revision.h

version:
	@echo ${VERSION}

<|MERGE_RESOLUTION|>--- conflicted
+++ resolved
@@ -20,40 +20,19 @@
 CPUS      := $(shell getconf _NPROCESSORS_ONLN 2>/dev/null || getconf NPROCESSORS_ONLN 2>/dev/null || echo 1)
 
 PREFIX    = "/usr/local"
-<<<<<<< HEAD
-#VERSION  = "3.4b-${REVISION}"
-VERSION   = 3.4.2
-=======
 VERSION   := $(shell cmake -P config.cmake | sed -n -e "s/^.*VERSION  *//p")
->>>>>>> 43c55533
 BUILD_NUMBER=""
 
 # Override SUFFIX and LABEL when multiple versions are installed to avoid conflicts.
 SUFFIX=""# E.g.: SUFFIX="dev" --> "mscore" becomes "mscoredev"
 LABEL=""# E.g.: LABEL="Development Build" --> "MuseScore 2" becomes "MuseScore 2 Development Build"
 
-<<<<<<< HEAD
-=======
-BUILD_LAME="ON" # Non-free, required for MP3 support. Override with "OFF" to disable.
-BUILD_PULSEAUDIO="ON" # Override with "OFF" to disable.
-BUILD_JACK="ON"       # Override with "OFF" to disable.
-BUILD_ALSA="ON"       # Override with "OFF" to disable.
-BUILD_PORTAUDIO="ON"  # Override with "OFF" to disable.
-BUILD_PORTMIDI="ON"   # Override with "OFF" to disable.
-BUILD_WEBENGINE="ON"  # Override with "OFF" to disable.
-USE_SYSTEM_FREETYPE="OFF" # Override with "ON" to enable. Requires freetype >= 2.5.2.
-COVERAGE="OFF"        # Override with "ON" to enable.
-DOWNLOAD_SOUNDFONT="ON"   # Override with "OFF" to disable latest soundfont download.
-
-UPDATE_CACHE="TRUE"# Override if building a DEB or RPM, or when installing to a non-standard location.
->>>>>>> 43c55533
 NO_RPATH="FALSE"# Package maintainers may want to override this (e.g. Debian)
 # EMBED_PRELOADS="ON"
 
 #
 # change path to include your Qt5 installation
 #
-<<<<<<< HEAD
 BINPATH      = ${PATH}
 PREFIX_PATH = /usr/qt515/qtbase
 
@@ -71,47 +50,11 @@
   	  -DCMAKE_SKIP_RPATH="${NO_RPATH}"     ..;                          \
       emmake make -j ${CPUS};                                            \
 	  mv ./libmscore/webmscore.* ../web-public;                           \
-=======
-BINPATH      = "${PATH}"
-
-release:
-	if test ! -d build.release; then mkdir build.release; fi; \
-      cd build.release;                          \
-      export PATH=${BINPATH};                    \
-      cmake -DCMAKE_BUILD_TYPE=RELEASE	       \
-  	  -DCMAKE_TOOLCHAIN_FILE="${CMAKE_TOOLCHAIN_FILE}"       \
-  	  -DCMAKE_INSTALL_PREFIX="${PREFIX}"       \
-  	  -DMSCORE_INSTALL_SUFFIX="${SUFFIX}"      \
-  	  -DMUSESCORE_LABEL="${LABEL}"             \
-  	  -DCMAKE_BUILD_NUMBER="${BUILD_NUMBER}"   \
-  	  -DTELEMETRY_TRACK_ID="${TELEMETRY_TRACK_ID}" \
-  	  -DBUILD_LAME="${BUILD_LAME}"             \
-  	  -DBUILD_PULSEAUDIO="${BUILD_PULSEAUDIO}" \
-  	  -DBUILD_PORTMIDI="${BUILD_PORTMIDI}"  \
-  	  -DBUILD_JACK="${BUILD_JACK}"             \
-  	  -DBUILD_ALSA="${BUILD_ALSA}"              \
-   	  -DBUILD_PORTAUDIO="${BUILD_PORTAUDIO}"   \
-   	  -DBUILD_WEBENGINE="${BUILD_WEBENGINE}"   \
-   	  -DUSE_SYSTEM_FREETYPE="${USE_SYSTEM_FREETYPE}" \
-   	  -DDOWNLOAD_SOUNDFONT="${DOWNLOAD_SOUNDFONT}"   \
-  	  -DCMAKE_SKIP_RPATH="${NO_RPATH}"     ..; \
-      make lrelease;                             \
-      make -j ${CPUS};                           \
-
-
-#freetype:
-#	cd build.debug; \
-#      mkdir freetype; \
-#      cd freetype; \
-#      cmake ../../thirdparty/freetype; \
-#      make -j ${CPUS}
->>>>>>> 43c55533
 
 debug:
 	if test ! -d build.debug; then mkdir build.debug; fi; \
       cd build.debug;                                      \
       export PATH=${BINPATH};                               \
-<<<<<<< HEAD
 	  export CMAKE_PREFIX_PATH=${PREFIX_PATH};               \
 	  export NODE_OPTIONS=--max_old_space_size=4096;          \
       emcmake cmake -DCMAKE_BUILD_TYPE=DEBUG	               \
@@ -122,50 +65,6 @@
   	  -DCMAKE_SKIP_RPATH="${NO_RPATH}"     ..;                      \
       emmake make -j ${CPUS};                                        \
 	  mv ./libmscore/webmscore.* ../web-public;                       \
-=======
-      cmake -DCMAKE_BUILD_TYPE=DEBUG	                    \
-  	  -DCMAKE_INSTALL_PREFIX="${PREFIX}"                  \
-  	  -DMSCORE_INSTALL_SUFFIX="${SUFFIX}"                 \
-  	  -DMUSESCORE_LABEL="${LABEL}"                        \
-  	  -DCMAKE_BUILD_NUMBER="${BUILD_NUMBER}"              \
-  	  -DBUILD_LAME="${BUILD_LAME}"                        \
-  	  -DBUILD_PULSEAUDIO="${BUILD_PULSEAUDIO}"            \
-  	  -DBUILD_PORTMIDI="${BUILD_PORTMIDI}"             \
-  	  -DBUILD_JACK="${BUILD_JACK}"                        \
-  	  -DBUILD_ALSA="${BUILD_ALSA}"                         \
-   	  -DBUILD_PORTAUDIO="${BUILD_PORTAUDIO}"              \
-   	  -DBUILD_WEBENGINE="${BUILD_WEBENGINE}"              \
-   	  -DUSE_SYSTEM_FREETYPE="${USE_SYSTEM_FREETYPE}"      \
-      -DCOVERAGE="${COVERAGE}"                 \
-   	  -DDOWNLOAD_SOUNDFONT="${DOWNLOAD_SOUNDFONT}"        \
-  	  -DCMAKE_SKIP_RPATH="${NO_RPATH}"     ..;            \
-      make lrelease;                                        \
-      make -j ${CPUS};                                      \
-
-#
-#  win32
-#     cross compile windows package
-#     NOTE: there are some hardcoded path in CMake - files
-#           will probably only work on my setup (ws)
-#
-win32:
-	if test ! -d win32build;                         \
-         then                                          \
-            mkdir win32build;                          \
-      	if test ! -d win32install;                 \
-               then                                    \
-                  mkdir win32install;                  \
-            fi;                                        \
-            cd win32build;                             \
-            cmake -DCMAKE_TOOLCHAIN_FILE=../build/mingw32.cmake -DCMAKE_INSTALL_PREFIX=../win32install -DCMAKE_BUILD_TYPE=DEBUG  ..; \
-            make lrelease;                             \
-            make -j ${CPUS};                           \
-            make install;                              \
-            make package;                              \
-         else                                          \
-            echo "build directory win32build does already exist, please remove first"; \
-         fi
->>>>>>> 43c55533
 
 #
 # clean out of source build
