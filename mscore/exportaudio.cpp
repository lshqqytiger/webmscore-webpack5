//=============================================================================
//  MusE Score
//  Linux Music Score Editor
//
//  Copyright (C) 2009 Werner Schweer and others
//
//  This program is free software; you can redistribute it and/or modify
//  it under the terms of the GNU General Public License version 2.
//
//  This program is distributed in the hope that it will be useful,
//  but WITHOUT ANY WARRANTY; without even the implied warranty of
//  MERCHANTABILITY or FITNESS FOR A PARTICULAR PURPOSE.  See the
//  GNU General Public License for more details.
//
//  You should have received a copy of the GNU General Public License
//  along with this program; if not, write to the Free Software
//  Foundation, Inc., 675 Mass Ave, Cambridge, MA 02139, USA.
//=============================================================================

#include "config.h"
#ifdef HAS_AUDIOFILE
#include "thirdparty/libsndfile/src/sndfile.h"
#endif
#include "libmscore/score.h"
#include "libmscore/note.h"
#include "libmscore/part.h"
#include "libmscore/mscore.h"
<<<<<<< HEAD
#include "synthesizer/msynthesizer.h"
// #include "musescore.h"
// #include "preferences.h"

#include "effects/zita1/zita.h"
#include "effects/compressor/compressor.h"
#include "effects/noeffect/noeffect.h"
#include "synthesizer/synthesizer.h"
#include "synthesizer/synthesizergui.h"
#include "synthesizer/msynthesizer.h"
#include "synthesizer/event.h"
#include "fluid/fluid.h"

#include "libmscore/exports.h"
=======
#include "audio/midi/msynthesizer.h"
#include "musescore.h"
#include "preferences.h"
>>>>>>> 43c55533

namespace Ms {

MasterSynthesizer* synthesizerFactory() {
        MasterSynthesizer* ms = new MasterSynthesizer();

        FluidS::Fluid* fluid = new FluidS::Fluid();
        ms->registerSynthesizer(fluid);

        ms->registerEffect(0, new NoEffect);
        ms->registerEffect(0, new ZitaReverb);
        ms->registerEffect(0, new Compressor);
        // ms->registerEffect(0, new Freeverb);
        ms->registerEffect(1, new NoEffect);
        ms->registerEffect(1, new ZitaReverb);
        ms->registerEffect(1, new Compressor);
        // ms->registerEffect(1, new Freeverb);
        ms->setEffect(0, 1);
        ms->setEffect(1, 0);
        return ms;
}

static const unsigned SYNTH_FRAMES = 512;
static const unsigned SYNTH_BUFFER_SIZE = sizeof(float) * SYNTH_FRAMES * 2;

std::function<SynthRes*(bool)> synthAudioWorklet(Score* score, float starttime) {
      EventMap events;

      int sampleRate = 44100;
      int oldSampleRate  = MScore::sampleRate;
      MScore::sampleRate = sampleRate;

      MasterSynthesizer* synth = synthesizerFactory();
      synth->init();
      synth->setSampleRate(sampleRate);

      // use score settings if possible
      bool r = synth->setState(score->synthesizerState());
      if (!r) {
            synth->init();
      }

      score->masterScore()->rebuildAndUpdateExpressive(synth->synthesizer("Fluid"));
      score->renderMidi(&events, score->synthesizerState());
      if (events.empty()) {
            return nullptr;
      }

      EventMap::const_iterator endPos = events.cend();
      --endPos;
      const int et = (score->utick2utime(endPos->first) + 1) * MScore::sampleRate;

      EventMap::const_iterator playPos;
      playPos = events.cbegin();
      synth->allSoundsOff(-1);

      // 
      // seek
      // 
      int posIndex = 0;
      for (;;) {
            if (playPos == events.cend()) {  // starttime is greater than the max duration
                  return nullptr;
            }
            float t = score->utick2utime(playPos->first);
            if (t >= starttime - 0.0005) {  // round to the nearest thousandth
                  starttime = t;
                  break;
            }
            ++posIndex;
            ++playPos;
      }
      int playTime = starttime * MScore::sampleRate;

      //
      // init instruments
      //
      for (Part* part : score->parts()) {
            const InstrumentList* il = part->instruments();
            for (auto i = il->begin(); i != il->end(); i++) {
                  for (const Channel* instrChan : i->second->channel()) {
                        const Channel* a = score->masterScore()->playbackChannel(instrChan);
                        for (MidiCoreEvent e : a->initList()) {
                              if (e.type() == ME_INVALID)
                                    continue;
                              e.setChannel(a->channel());
                              int syntiIdx = synth->index(score->masterScore()->midiMapping(a->channel())->articulation()->synti());
                              synth->play(e, syntiIdx);
                        }
                  }
            }
      }

      bool done = false;
      float buffer[SYNTH_FRAMES * 2];

      auto synthIterator = [=](bool cancel = false) mutable -> SynthRes* { 
            if (done) {
                  return new SynthRes{done, -1, -1, 0, nullptr};
            }

            // re-seek
            playPos = events.cbegin();
            for (int i = 0; i < posIndex; i++) {
                  ++playPos;
            }

            unsigned frames = SYNTH_FRAMES;
            //
            // collect events for one segment
            //
            memset(buffer, 0, SYNTH_BUFFER_SIZE);
            int startTime = playTime;
            int endTime = playTime + frames;
            float* p = buffer;

            for (; playPos != events.cend(); ++playPos, ++posIndex) {
                  int f = score->utick2utime(playPos->first) * MScore::sampleRate;
                  if (f >= endTime)
                        break;

                  int n = f - playTime;
                  if (n) {
                        synth->process(n, p);
                        p += 2 * n;
                  }

                  playTime  += n;
                  frames    -= n;
                  const NPlayEvent& e = playPos->second;
                  if (e.isChannelEvent()) {
                        int channelIdx = e.channel();
                        const Channel* c = score->masterScore()->midiMapping(channelIdx)->articulation();
                        if (!c->mute()) {
                              synth->play(e, synth->index(c->synti()));
                        }
                  }
            }
      
            if (frames) {
                  synth->process(frames, p);
                  playTime += frames;
            }

            playTime = endTime;

            if (playTime >= et || cancel) {
                  synth->allNotesOff(-1);
                  MScore::sampleRate = oldSampleRate;
                  delete synth;
                  done = true;
            }

            auto res = new SynthRes{
                  done,
                  float(startTime) / MScore::sampleRate,
                  float(endTime) / MScore::sampleRate,
                  SYNTH_BUFFER_SIZE,
                  reinterpret_cast<const char*>(buffer)
            };

            return res;
      };

      return synthIterator;
}

///
/// \brief Function to synthesize audio and output it into a generic QIODevice
/// \param score The score to output
/// \param device The output device
/// \param updateProgress An optional callback function that will be notified with the progress in range [0, 1], and the current play time in seconds
/// \param starttime The start time offset in seconds
/// \param audioNormalize Process the audio twice
/// \return True on success, false otherwise.
///
/// If the callback function is non zero an returns false the export will be canceled.
///
<<<<<<< HEAD
bool saveAudio(Score* score, QIODevice *device, std::function<bool(float, float)> updateProgress, float starttime, bool audioNormalize)
    {
    qDebug("saveAudio: starttime %f, audioNormalize %d", starttime, audioNormalize);

    if (!device) {
        qDebug() << "Invalid device";
        return false;
    }

    if (!device->open(QIODevice::WriteOnly)) {
        qDebug() << "Could not write to device";
        return false;
    }

    EventMap events;
    // In non-GUI mode current synthesizer settings won't
    // allow single note dynamics. See issue #289947.
    const bool useCurrentSynthesizerState = !MScore::noGui;

#if 0
    if (useCurrentSynthesizerState) {
          score->renderMidi(&events, synthesizerState());
          if (events.empty())
                return false;
          }
#endif

    MasterSynthesizer* synth = synthesizerFactory();
    synth->init();
//     int sampleRate = preferences.getInt(PREF_EXPORT_AUDIO_SAMPLERATE);
       int sampleRate = 44100;
    synth->setSampleRate(sampleRate);
    if (MScore::noGui) { // use score settings if possible
          bool r = synth->setState(score->synthesizerState());
          if (!r)
                synth->init();
          }
#if 0
    else { // use current synth settings
          bool r = synth->setState(mscore->synthesizerState());
          if (!r)
                synth->init();
          }
#endif

    if (!useCurrentSynthesizerState) {
          score->masterScore()->rebuildAndUpdateExpressive(synth->synthesizer("Fluid"));
          score->renderMidi(&events, score->synthesizerState());
      //     if (synti)
      //           score->masterScore()->rebuildAndUpdateExpressive(synti->synthesizer("Fluid"));

          if (events.empty())
                return false;
          }

    int oldSampleRate  = MScore::sampleRate;
    MScore::sampleRate = sampleRate;

    float peak  = 0.0;
    double gain = 1.0;
    EventMap::const_iterator endPos = events.cend();
    --endPos;
    const qreal _endt = score->utick2utime(endPos->first); // in seconds
    const int et = (_endt + 1) * MScore::sampleRate;
    const int maxEndTime = (_endt + 3) * MScore::sampleRate;

    bool cancelled = false;
//     int passes = preferences.getBool(PREF_EXPORT_AUDIO_NORMALIZE) ? 2 : 1;
    int passes = audioNormalize ? 2 : 1;
    for (int pass = 0; pass < passes; ++pass) {
          EventMap::const_iterator playPos;
          playPos = events.cbegin();
          synth->allSoundsOff(-1);

          // seek
          for (;;) {
                if (playPos == events.cend()) {  // starttime is greater than the max duration
                      return false;
                }
                float t = score->utick2utime(playPos->first);
                if (t >= starttime - 0.0005) {  // round to the nearest thousandth
                      starttime = t;
                      break;
                }
                ++playPos;
          }

          //
          // init instruments
          //
          for (Part* part : score->parts()) {
                const InstrumentList* il = part->instruments();
                for (auto i = il->begin(); i!= il->end(); i++) {
                      for (const Channel* instrChan : i->second->channel()) {
                            const Channel* a = score->masterScore()->playbackChannel(instrChan);
                            for (MidiCoreEvent e : a->initList()) {
                                  if (e.type() == ME_INVALID)
                                        continue;
                                  e.setChannel(a->channel());
                                  int syntiIdx = synth->index(score->masterScore()->midiMapping(a->channel())->articulation()->synti());
								  synth->play(e, syntiIdx);
                                  }
                            }
                      }
                }

          static const unsigned FRAMES = 512;
          float buffer[FRAMES * 2];
      //     int playTime = 0;
          int playTime = starttime * MScore::sampleRate;

          for (;;) {
                unsigned frames = FRAMES;
                //
                // collect events for one segment
                //
                float max = 0.0;
                memset(buffer, 0, sizeof(float) * FRAMES * 2);
                int endTime = playTime + frames;
                float* p = buffer;
                for (; playPos != events.cend(); ++playPos) {
                      int f = score->utick2utime(playPos->first) * MScore::sampleRate;
                      if (f >= endTime)
                            break;
                      int n = f - playTime;
                      if (n) {
                            synth->process(n, p);
                            p += 2 * n;
                            }

                      playTime  += n;
                      frames    -= n;
                      const NPlayEvent& e = playPos->second;
                      if (e.isChannelEvent()) {
                            int channelIdx = e.channel();
                            const Channel* c = score->masterScore()->midiMapping(channelIdx)->articulation();
                            if (!c->mute()) {
                                  synth->play(e, synth->index(c->synti()));
                                  }
                            }
                      }
                if (frames) {
                      synth->process(frames, p);
                      playTime += frames;
                      }
                if (pass == 1) {
                      for (unsigned i = 0; i < FRAMES * 2; ++i) {
                            max = qMax(max, qAbs(buffer[i]));
                            buffer[i] *= gain;
                            }
                      }
                else {
                      for (unsigned i = 0; i < FRAMES * 2; ++i) {
                            max = qMax(max, qAbs(buffer[i]));
                            peak = qMax(peak, qAbs(buffer[i]));
                            }
                      }
                if (pass == (passes - 1))
                      device->write(reinterpret_cast<const char*>(buffer), 2 * FRAMES * sizeof(float));
                playTime = endTime;
                if (updateProgress) {
                    // normalize to [0, 1] range
                    if (!updateProgress(float(pass * et + playTime) / passes / et, float(playTime) / MScore::sampleRate)) {
                        cancelled = true;
=======
bool MuseScore::saveAudio(Score* score, QIODevice *device, std::function<bool(float)> updateProgress)
      {
      if (!device) {
            qDebug() << "Invalid device";
            return false;
            }

      if (!device->open(QIODevice::WriteOnly)) {
            qDebug() << "Could not write to device";
            return false;
            }

      EventMap events;
      // In non-GUI mode current synthesizer settings won't
      // allow single note dynamics. See issue #289947.
      const bool useCurrentSynthesizerState = !MScore::noGui;

      if (useCurrentSynthesizerState) {
            score->renderMidi(&events, synthesizerState());
            if (events.empty()) {
                  device->close();
                  return false;
                  }
            }

      MasterSynthesizer* synth = synthesizerFactory();
      synth->init();
      int sampleRate = preferences.getInt(PREF_EXPORT_AUDIO_SAMPLERATE);
      synth->setSampleRate(sampleRate);

      const SynthesizerState state = useCurrentSynthesizerState ? mscore->synthesizerState() : score->synthesizerState();
      const bool setStateOk = synth->setState(state);

      if (!setStateOk || !synth->hasSoundFontsLoaded())
            synth->init(); // re-initialize master synthesizer with default settings

      if (!useCurrentSynthesizerState) {
            score->masterScore()->rebuildAndUpdateExpressive(synth->synthesizer("Fluid"));
            score->renderMidi(&events, score->synthesizerState());
            if (synti)
                  score->masterScore()->rebuildAndUpdateExpressive(synti->synthesizer("Fluid"));

            if (events.empty())
                  return false;
            }

      int oldSampleRate  = MScore::sampleRate;
      MScore::sampleRate = sampleRate;

      float peak  = 0.0;
      double gain = 1.0;
      EventMap::const_iterator endPos = events.cend();
      --endPos;
      const int et = (score->utick2utime(endPos->first) + 1) * MScore::sampleRate;
      const int maxEndTime = (score->utick2utime(endPos->first) + 3) * MScore::sampleRate;

      bool cancelled = false;
      int passes = preferences.getBool(PREF_EXPORT_AUDIO_NORMALIZE) ? 2 : 1;
      for (int pass = 0; pass < passes; ++pass) {
            EventMap::const_iterator playPos;
            playPos = events.cbegin();
            synth->allSoundsOff(-1);

            //
            // init instruments
            //
            for (Part* part : score->parts()) {
                  const InstrumentList* il = part->instruments();
                  for (auto i = il->begin(); i!= il->end(); i++) {
                        for (const Channel* instrChan : i->second->channel()) {
                              const Channel* a = score->masterScore()->playbackChannel(instrChan);
                              for (MidiCoreEvent e : a->initList()) {
                                    if (e.type() == ME_INVALID)
                                          continue;
                                    e.setChannel(a->channel());
                                    int syntiIdx = synth->index(score->masterScore()->midiMapping(a->channel())->articulation()->synti());
                                    synth->play(e, syntiIdx);
                                    }
                              }
                        }
                  }

            static const unsigned FRAMES = 512;
            float buffer[FRAMES * 2];
            int playTime = 0;

            for (;;) {
                  unsigned frames = FRAMES;
                  //
                  // collect events for one segment
                  //
                  float max = 0.0;
                  memset(buffer, 0, sizeof(float) * FRAMES * 2);
                  int endTime = playTime + frames;
                  float* p = buffer;
                  for (; playPos != events.cend(); ++playPos) {
                        int f = score->utick2utime(playPos->first) * MScore::sampleRate;
                        if (f >= endTime)
                              break;
                        int n = f - playTime;
                        if (n) {
                              synth->process(n, p);
                              p += 2 * n;
                              }

                        playTime  += n;
                        frames    -= n;
                        const NPlayEvent& e = playPos->second;
                        if (e.isChannelEvent()) {
                              int channelIdx = e.channel();
                              const Channel* c = score->masterScore()->midiMapping(channelIdx)->articulation();
                              if (!c->mute()) {
                                    synth->play(e, synth->index(c->synti()));
                                    }
                              }
                        }
                  if (frames) {
                        synth->process(frames, p);
                        playTime += frames;
                        }
                  if (pass == 1) {
                        for (unsigned i = 0; i < FRAMES * 2; ++i) {
                              max = qMax(max, qAbs(buffer[i]));
                              buffer[i] *= gain;
                              }
                        }
                  else {
                        for (unsigned i = 0; i < FRAMES * 2; ++i) {
                              max = qMax(max, qAbs(buffer[i]));
                              peak = qMax(peak, qAbs(buffer[i]));
                              }
                        }
                  if (pass == (passes - 1))
                        device->write(reinterpret_cast<const char*>(buffer), 2 * FRAMES * sizeof(float));
                  playTime = endTime;
                  if (updateProgress) {
                        // normalize to [0, 1] range
                        if (!updateProgress(float(pass * et + playTime) / passes / et)) {
                              cancelled = true;
                              break;
                              }
                        }
                  if (playTime >= et)
                        synth->allNotesOff(-1);
                  // create sound until the sound decays
                  if (playTime >= et && max*peak < 0.000001)
>>>>>>> 43c55533
                        break;
                  // hard limit
                  if (playTime > maxEndTime)
                        break;
                  }
            if (cancelled)
                  break;
            if (pass == 0 && peak == 0.0) {
                  qDebug("song is empty");
                  break;
                  }
            gain = 0.99 / peak;
            }

      MScore::sampleRate = oldSampleRate;
      delete synth;

      device->close();

      return !cancelled;
      }

#ifdef HAS_AUDIOFILE


//---------------------------------------------------------
//   saveAudio
//---------------------------------------------------------

bool saveAudio(Score* score, const QString& name)
      {
<<<<<<< HEAD
    // QIODevice - SoundFile wrapper class
    class SoundFileDevice : public QIODevice {
    private:
        SF_INFO info;
        SNDFILE *sf = nullptr;
        const QString filename;
    public:
        SoundFileDevice(int sampleRate, int format, const QString& name)
            : filename(name) {
            memset(&info, 0, sizeof(info));
            info.channels   = 2;
            info.samplerate = sampleRate;
            info.format     = format;
        }
        ~SoundFileDevice() {
            if (sf) {
                sf_close(sf);
                sf = nullptr;
            }
        }

        virtual qint64 readData(char *dta, qint64 maxlen) override final {
            Q_UNUSED(dta);
            qDebug() << "Error: No write supported!";
            return maxlen;
        }

        virtual qint64 writeData(const char *dta, qint64 len) override final {
            size_t trueFrames = len / sizeof(float) / 2;
            sf_writef_float(sf, reinterpret_cast<const float*>(dta), trueFrames);
            return trueFrames * 2 * sizeof(float);
        }

        bool open(QIODevice::OpenMode mode) {
            if ((mode & QIODevice::WriteOnly) == 0) {
                return false;
            }

            sf     = sf_open(qPrintable(filename), SFM_WRITE, &info);
            if (sf == nullptr) {
                  qDebug("open soundfile failed: %s", sf_strerror(sf));
                  return false;
            }

            // if ((info.format & SF_FORMAT_TYPEMASK) == SF_FORMAT_MP3) {
            //       // set the bitrate to 320kbps
            //       // bitrate = (320.0 - (compression * (320.0 - 32.0)))
            //       auto mode = SF_BITRATE_MODE_CONSTANT;
            //       sf_command(sf, SFC_SET_BITRATE_MODE, &mode, sizeof(int));
            //       double compression = 0;
            //       sf_command(sf, SFC_SET_COMPRESSION_LEVEL, &compression, sizeof(double));
            // }

            return QIODevice::open(mode);
        }
        void close() {
            if (sf && sf_close(sf)) {
                  qDebug("close soundfile failed");
            }
            sf = nullptr;
            QIODevice::close();
        }
    };
=======
      // QIODevice - SoundFile wrapper class
      class SoundFileDevice : public QIODevice {
      private:
            SF_INFO info;
            SNDFILE *sf = nullptr;
            const QString filename;
      public:
            SoundFileDevice(int sampleRate, int format, const QString& name)
                  : filename(name) {
                  memset(&info, 0, sizeof(info));
                  info.channels   = 2;
                  info.samplerate = sampleRate;
                  info.format     = format;
                  }
            ~SoundFileDevice() {
                  if (sf) {
                        sf_close(sf);
                        sf = nullptr;
                        }
                  }

            virtual qint64 readData(char *dta, qint64 maxlen) override final {
                  Q_UNUSED(dta);
                  qDebug() << "Error: No write supported!";
                  return maxlen;
                  }

            virtual qint64 writeData(const char *dta, qint64 len) override final {
                  size_t trueFrames = len / sizeof(float) / 2;
                  sf_writef_float(sf, reinterpret_cast<const float*>(dta), trueFrames);
                  return trueFrames * 2 * sizeof(float);
                  }

            bool open(QIODevice::OpenMode mode) {
                  if ((mode & QIODevice::WriteOnly) == 0) {
                        return false;
                        }
                  sf     = sf_open(qPrintable(filename), SFM_WRITE, &info);
                  if (sf == nullptr) {
                        qDebug("open soundfile failed: %s", sf_strerror(sf));
                        return false;
                        }
                  return QIODevice::open(mode);
                  }
            void close() {
                  if (sf && sf_close(sf)) {
                        qDebug("close soundfile failed");
                        }
                  sf = nullptr;
                  QIODevice::close();
                  }
            };
>>>>>>> 43c55533
      int format;
      int PCMRate;
      switch (preferences.getInt(PREF_EXPORT_AUDIO_PCMRATE)) {
            case 32: PCMRate = SF_FORMAT_PCM_32; break;
            case 24: PCMRate = SF_FORMAT_PCM_24; break;
            case 16: PCMRate = SF_FORMAT_PCM_16; break;
            case 8:  PCMRate = SF_FORMAT_PCM_S8; break;
            default: PCMRate = SF_FORMAT_PCM_16; break;
            }

      if (name.endsWith(".wav"))
<<<<<<< HEAD
            format = SF_FORMAT_WAV | SF_FORMAT_PCM_16;
      else if (name.endsWith(".pcm"))
            format = SF_FORMAT_RAW | SF_FORMAT_FLOAT;
      else if (name.endsWith(".ogg"))
            format = SF_FORMAT_OGG | SF_FORMAT_VORBIS;
      else if (name.endsWith(".flac"))
            format = SF_FORMAT_FLAC | SF_FORMAT_PCM_16;
      else if (name.endsWith(".mp3"))
            format = SF_FORMAT_MP3 | SF_FORMAT_MPEG_LAYER_III;
=======
            format = SF_FORMAT_WAV | PCMRate;
      else if (name.endsWith(".ogg"))
            format = SF_FORMAT_OGG | SF_FORMAT_VORBIS;
      else if (name.endsWith(".flac"))
            format = SF_FORMAT_FLAC | PCMRate;
>>>>>>> 43c55533
      else {
            qDebug("unknown audio file type <%s>", qPrintable(name));
            return false;
            }

      EventMap events;
      // score->renderMidi(&events, synthesizerState());
      score->renderMidi(&events, SynthesizerState());
      if(events.size() == 0)
            return false;

      MasterSynthesizer* synth = synthesizerFactory();
<<<<<<< HEAD
	  synth->init();
      // int sampleRate = preferences.getInt(PREF_EXPORT_AUDIO_SAMPLERATE);
      int sampleRate = 44100;
	  synth->setSampleRate(sampleRate);
=======
      synth->init();
      int sampleRate = preferences.getInt(PREF_EXPORT_AUDIO_SAMPLERATE);
      synth->setSampleRate(sampleRate);
>>>>>>> 43c55533
      bool r = synth->setState(score->synthesizerState());
      if (!r)
            synth->init();

      int oldSampleRate  = MScore::sampleRate;
      MScore::sampleRate = sampleRate;


      SoundFileDevice device(sampleRate, format, name);

      // dummy callback function that will be used if there is no gui
      std::function<bool(float, float)> progressCallback = [](float, float) {return true;};

#if 0
      QProgressDialog progress(this);
      progress.setWindowFlags(Qt::WindowFlags(Qt::Dialog | Qt::FramelessWindowHint | Qt::WindowTitleHint));
      progress.setWindowModality(Qt::ApplicationModal);
      //progress.setCancelButton(0);
      progress.setCancelButtonText(tr("Cancel"));
      progress.setLabelText(tr("Exporting…"));
      if (!MScore::noGui) {
<<<<<<< HEAD
          // callback function that will update the progress bar
          // it will return false and thus cancel the export if the user
          // cancels the progress dialog.
          progressCallback = [&progress](float v, float) -> bool {
              if (progress.wasCanceled())
                    return false;
              progress.setValue(v * 1000);
              qApp->processEvents();
              return true;
          };
=======
            // callback function that will update the progress bar
            // it will return false and thus cancel the export if the user
            // cancels the progress dialog.
            progressCallback = [&progress](float v) -> bool {
                  if (progress.wasCanceled())
                        return false;
                  progress.setValue(v * 1000);
                  qApp->processEvents();
                  return true;
                  };
>>>>>>> 43c55533

            progress.show();
            }

      // The range is set arbitrarily to 1000 as steps.
      // The callback will return float numbers between 0 and 1
      // which will be scaled into integer 0 to 1000 numbers
      // which allows a smooth transition.
      progress.setRange(0, 1000);
#endif

      // Save the audio to the SoundFile device
      bool result = saveAudio(score, &device, progressCallback);

#if 0
      bool wasCanceled = progress.wasCanceled();
      progress.close();
#endif

      MScore::sampleRate = oldSampleRate;
      delete synth;

#if 0
      if (wasCanceled)
            QFile::remove(name);
#endif

      return result;
      }

#endif // HAS_AUDIOFILE
}
<|MERGE_RESOLUTION|>--- conflicted
+++ resolved
@@ -25,26 +25,19 @@
 #include "libmscore/note.h"
 #include "libmscore/part.h"
 #include "libmscore/mscore.h"
-<<<<<<< HEAD
-#include "synthesizer/msynthesizer.h"
+#include "audio/midi/msynthesizer.h"
 // #include "musescore.h"
 // #include "preferences.h"
 
 #include "effects/zita1/zita.h"
 #include "effects/compressor/compressor.h"
 #include "effects/noeffect/noeffect.h"
-#include "synthesizer/synthesizer.h"
-#include "synthesizer/synthesizergui.h"
-#include "synthesizer/msynthesizer.h"
-#include "synthesizer/event.h"
-#include "fluid/fluid.h"
+#include "audio/midi/synthesizer.h"
+#include "audio/midi/synthesizergui.h"
+#include "audio/midi/event.h"
+#include "audio/midi/fluid/fluid.h"
 
 #include "libmscore/exports.h"
-=======
-#include "audio/midi/msynthesizer.h"
-#include "musescore.h"
-#include "preferences.h"
->>>>>>> 43c55533
 
 namespace Ms {
 
@@ -223,174 +216,10 @@
 ///
 /// If the callback function is non zero an returns false the export will be canceled.
 ///
-<<<<<<< HEAD
 bool saveAudio(Score* score, QIODevice *device, std::function<bool(float, float)> updateProgress, float starttime, bool audioNormalize)
-    {
-    qDebug("saveAudio: starttime %f, audioNormalize %d", starttime, audioNormalize);
-
-    if (!device) {
-        qDebug() << "Invalid device";
-        return false;
-    }
-
-    if (!device->open(QIODevice::WriteOnly)) {
-        qDebug() << "Could not write to device";
-        return false;
-    }
-
-    EventMap events;
-    // In non-GUI mode current synthesizer settings won't
-    // allow single note dynamics. See issue #289947.
-    const bool useCurrentSynthesizerState = !MScore::noGui;
-
-#if 0
-    if (useCurrentSynthesizerState) {
-          score->renderMidi(&events, synthesizerState());
-          if (events.empty())
-                return false;
-          }
-#endif
-
-    MasterSynthesizer* synth = synthesizerFactory();
-    synth->init();
-//     int sampleRate = preferences.getInt(PREF_EXPORT_AUDIO_SAMPLERATE);
-       int sampleRate = 44100;
-    synth->setSampleRate(sampleRate);
-    if (MScore::noGui) { // use score settings if possible
-          bool r = synth->setState(score->synthesizerState());
-          if (!r)
-                synth->init();
-          }
-#if 0
-    else { // use current synth settings
-          bool r = synth->setState(mscore->synthesizerState());
-          if (!r)
-                synth->init();
-          }
-#endif
-
-    if (!useCurrentSynthesizerState) {
-          score->masterScore()->rebuildAndUpdateExpressive(synth->synthesizer("Fluid"));
-          score->renderMidi(&events, score->synthesizerState());
-      //     if (synti)
-      //           score->masterScore()->rebuildAndUpdateExpressive(synti->synthesizer("Fluid"));
-
-          if (events.empty())
-                return false;
-          }
-
-    int oldSampleRate  = MScore::sampleRate;
-    MScore::sampleRate = sampleRate;
-
-    float peak  = 0.0;
-    double gain = 1.0;
-    EventMap::const_iterator endPos = events.cend();
-    --endPos;
-    const qreal _endt = score->utick2utime(endPos->first); // in seconds
-    const int et = (_endt + 1) * MScore::sampleRate;
-    const int maxEndTime = (_endt + 3) * MScore::sampleRate;
-
-    bool cancelled = false;
-//     int passes = preferences.getBool(PREF_EXPORT_AUDIO_NORMALIZE) ? 2 : 1;
-    int passes = audioNormalize ? 2 : 1;
-    for (int pass = 0; pass < passes; ++pass) {
-          EventMap::const_iterator playPos;
-          playPos = events.cbegin();
-          synth->allSoundsOff(-1);
-
-          // seek
-          for (;;) {
-                if (playPos == events.cend()) {  // starttime is greater than the max duration
-                      return false;
-                }
-                float t = score->utick2utime(playPos->first);
-                if (t >= starttime - 0.0005) {  // round to the nearest thousandth
-                      starttime = t;
-                      break;
-                }
-                ++playPos;
-          }
-
-          //
-          // init instruments
-          //
-          for (Part* part : score->parts()) {
-                const InstrumentList* il = part->instruments();
-                for (auto i = il->begin(); i!= il->end(); i++) {
-                      for (const Channel* instrChan : i->second->channel()) {
-                            const Channel* a = score->masterScore()->playbackChannel(instrChan);
-                            for (MidiCoreEvent e : a->initList()) {
-                                  if (e.type() == ME_INVALID)
-                                        continue;
-                                  e.setChannel(a->channel());
-                                  int syntiIdx = synth->index(score->masterScore()->midiMapping(a->channel())->articulation()->synti());
-								  synth->play(e, syntiIdx);
-                                  }
-                            }
-                      }
-                }
-
-          static const unsigned FRAMES = 512;
-          float buffer[FRAMES * 2];
-      //     int playTime = 0;
-          int playTime = starttime * MScore::sampleRate;
-
-          for (;;) {
-                unsigned frames = FRAMES;
-                //
-                // collect events for one segment
-                //
-                float max = 0.0;
-                memset(buffer, 0, sizeof(float) * FRAMES * 2);
-                int endTime = playTime + frames;
-                float* p = buffer;
-                for (; playPos != events.cend(); ++playPos) {
-                      int f = score->utick2utime(playPos->first) * MScore::sampleRate;
-                      if (f >= endTime)
-                            break;
-                      int n = f - playTime;
-                      if (n) {
-                            synth->process(n, p);
-                            p += 2 * n;
-                            }
-
-                      playTime  += n;
-                      frames    -= n;
-                      const NPlayEvent& e = playPos->second;
-                      if (e.isChannelEvent()) {
-                            int channelIdx = e.channel();
-                            const Channel* c = score->masterScore()->midiMapping(channelIdx)->articulation();
-                            if (!c->mute()) {
-                                  synth->play(e, synth->index(c->synti()));
-                                  }
-                            }
-                      }
-                if (frames) {
-                      synth->process(frames, p);
-                      playTime += frames;
-                      }
-                if (pass == 1) {
-                      for (unsigned i = 0; i < FRAMES * 2; ++i) {
-                            max = qMax(max, qAbs(buffer[i]));
-                            buffer[i] *= gain;
-                            }
-                      }
-                else {
-                      for (unsigned i = 0; i < FRAMES * 2; ++i) {
-                            max = qMax(max, qAbs(buffer[i]));
-                            peak = qMax(peak, qAbs(buffer[i]));
-                            }
-                      }
-                if (pass == (passes - 1))
-                      device->write(reinterpret_cast<const char*>(buffer), 2 * FRAMES * sizeof(float));
-                playTime = endTime;
-                if (updateProgress) {
-                    // normalize to [0, 1] range
-                    if (!updateProgress(float(pass * et + playTime) / passes / et, float(playTime) / MScore::sampleRate)) {
-                        cancelled = true;
-=======
-bool MuseScore::saveAudio(Score* score, QIODevice *device, std::function<bool(float)> updateProgress)
       {
+      qDebug("saveAudio: starttime %f, audioNormalize %d", starttime, audioNormalize);
+
       if (!device) {
             qDebug() << "Invalid device";
             return false;
@@ -406,6 +235,7 @@
       // allow single note dynamics. See issue #289947.
       const bool useCurrentSynthesizerState = !MScore::noGui;
 
+#if 0
       if (useCurrentSynthesizerState) {
             score->renderMidi(&events, synthesizerState());
             if (events.empty()) {
@@ -413,13 +243,16 @@
                   return false;
                   }
             }
+#endif
 
       MasterSynthesizer* synth = synthesizerFactory();
       synth->init();
-      int sampleRate = preferences.getInt(PREF_EXPORT_AUDIO_SAMPLERATE);
+      //     int sampleRate = preferences.getInt(PREF_EXPORT_AUDIO_SAMPLERATE);
+      int sampleRate = 44100;
       synth->setSampleRate(sampleRate);
 
-      const SynthesizerState state = useCurrentSynthesizerState ? mscore->synthesizerState() : score->synthesizerState();
+      // const SynthesizerState state = useCurrentSynthesizerState ? mscore->synthesizerState() : score->synthesizerState();
+      const SynthesizerState state = score->synthesizerState();
       const bool setStateOk = synth->setState(state);
 
       if (!setStateOk || !synth->hasSoundFontsLoaded())
@@ -428,8 +261,8 @@
       if (!useCurrentSynthesizerState) {
             score->masterScore()->rebuildAndUpdateExpressive(synth->synthesizer("Fluid"));
             score->renderMidi(&events, score->synthesizerState());
-            if (synti)
-                  score->masterScore()->rebuildAndUpdateExpressive(synti->synthesizer("Fluid"));
+            // if (synti)
+            //       score->masterScore()->rebuildAndUpdateExpressive(synti->synthesizer("Fluid"));
 
             if (events.empty())
                   return false;
@@ -442,15 +275,30 @@
       double gain = 1.0;
       EventMap::const_iterator endPos = events.cend();
       --endPos;
-      const int et = (score->utick2utime(endPos->first) + 1) * MScore::sampleRate;
-      const int maxEndTime = (score->utick2utime(endPos->first) + 3) * MScore::sampleRate;
+      const qreal _endt = score->utick2utime(endPos->first); // in seconds
+      const int et = (_endt + 1) * MScore::sampleRate;
+      const int maxEndTime = (_endt + 3) * MScore::sampleRate;
 
       bool cancelled = false;
-      int passes = preferences.getBool(PREF_EXPORT_AUDIO_NORMALIZE) ? 2 : 1;
+      //     int passes = preferences.getBool(PREF_EXPORT_AUDIO_NORMALIZE) ? 2 : 1;
+      int passes = audioNormalize ? 2 : 1;
       for (int pass = 0; pass < passes; ++pass) {
             EventMap::const_iterator playPos;
             playPos = events.cbegin();
             synth->allSoundsOff(-1);
+
+            // seek
+            for (;;) {
+                  if (playPos == events.cend()) {  // starttime is greater than the max duration
+                        return false;
+                  }
+                  float t = score->utick2utime(playPos->first);
+                  if (t >= starttime - 0.0005) {  // round to the nearest thousandth
+                        starttime = t;
+                        break;
+                  }
+                  ++playPos;
+            }
 
             //
             // init instruments
@@ -473,7 +321,8 @@
 
             static const unsigned FRAMES = 512;
             float buffer[FRAMES * 2];
-            int playTime = 0;
+            //     int playTime = 0;
+            int playTime = starttime * MScore::sampleRate;
 
             for (;;) {
                   unsigned frames = FRAMES;
@@ -526,7 +375,7 @@
                   playTime = endTime;
                   if (updateProgress) {
                         // normalize to [0, 1] range
-                        if (!updateProgress(float(pass * et + playTime) / passes / et)) {
+                        if (!updateProgress(float(pass * et + playTime) / passes / et, float(playTime) / MScore::sampleRate)) {
                               cancelled = true;
                               break;
                               }
@@ -535,7 +384,6 @@
                         synth->allNotesOff(-1);
                   // create sound until the sound decays
                   if (playTime >= et && max*peak < 0.000001)
->>>>>>> 43c55533
                         break;
                   // hard limit
                   if (playTime > maxEndTime)
@@ -567,71 +415,6 @@
 
 bool saveAudio(Score* score, const QString& name)
       {
-<<<<<<< HEAD
-    // QIODevice - SoundFile wrapper class
-    class SoundFileDevice : public QIODevice {
-    private:
-        SF_INFO info;
-        SNDFILE *sf = nullptr;
-        const QString filename;
-    public:
-        SoundFileDevice(int sampleRate, int format, const QString& name)
-            : filename(name) {
-            memset(&info, 0, sizeof(info));
-            info.channels   = 2;
-            info.samplerate = sampleRate;
-            info.format     = format;
-        }
-        ~SoundFileDevice() {
-            if (sf) {
-                sf_close(sf);
-                sf = nullptr;
-            }
-        }
-
-        virtual qint64 readData(char *dta, qint64 maxlen) override final {
-            Q_UNUSED(dta);
-            qDebug() << "Error: No write supported!";
-            return maxlen;
-        }
-
-        virtual qint64 writeData(const char *dta, qint64 len) override final {
-            size_t trueFrames = len / sizeof(float) / 2;
-            sf_writef_float(sf, reinterpret_cast<const float*>(dta), trueFrames);
-            return trueFrames * 2 * sizeof(float);
-        }
-
-        bool open(QIODevice::OpenMode mode) {
-            if ((mode & QIODevice::WriteOnly) == 0) {
-                return false;
-            }
-
-            sf     = sf_open(qPrintable(filename), SFM_WRITE, &info);
-            if (sf == nullptr) {
-                  qDebug("open soundfile failed: %s", sf_strerror(sf));
-                  return false;
-            }
-
-            // if ((info.format & SF_FORMAT_TYPEMASK) == SF_FORMAT_MP3) {
-            //       // set the bitrate to 320kbps
-            //       // bitrate = (320.0 - (compression * (320.0 - 32.0)))
-            //       auto mode = SF_BITRATE_MODE_CONSTANT;
-            //       sf_command(sf, SFC_SET_BITRATE_MODE, &mode, sizeof(int));
-            //       double compression = 0;
-            //       sf_command(sf, SFC_SET_COMPRESSION_LEVEL, &compression, sizeof(double));
-            // }
-
-            return QIODevice::open(mode);
-        }
-        void close() {
-            if (sf && sf_close(sf)) {
-                  qDebug("close soundfile failed");
-            }
-            sf = nullptr;
-            QIODevice::close();
-        }
-    };
-=======
       // QIODevice - SoundFile wrapper class
       class SoundFileDevice : public QIODevice {
       private:
@@ -674,6 +457,16 @@
                         qDebug("open soundfile failed: %s", sf_strerror(sf));
                         return false;
                         }
+                  
+                  // if ((info.format & SF_FORMAT_TYPEMASK) == SF_FORMAT_MP3) {
+                  //       // set the bitrate to 320kbps
+                  //       // bitrate = (320.0 - (compression * (320.0 - 32.0)))
+                  //       auto mode = SF_BITRATE_MODE_CONSTANT;
+                  //       sf_command(sf, SFC_SET_BITRATE_MODE, &mode, sizeof(int));
+                  //       double compression = 0;
+                  //       sf_command(sf, SFC_SET_COMPRESSION_LEVEL, &compression, sizeof(double));
+                  // }
+
                   return QIODevice::open(mode);
                   }
             void close() {
@@ -684,19 +477,17 @@
                   QIODevice::close();
                   }
             };
->>>>>>> 43c55533
       int format;
-      int PCMRate;
-      switch (preferences.getInt(PREF_EXPORT_AUDIO_PCMRATE)) {
-            case 32: PCMRate = SF_FORMAT_PCM_32; break;
-            case 24: PCMRate = SF_FORMAT_PCM_24; break;
-            case 16: PCMRate = SF_FORMAT_PCM_16; break;
-            case 8:  PCMRate = SF_FORMAT_PCM_S8; break;
-            default: PCMRate = SF_FORMAT_PCM_16; break;
-            }
+      // int PCMRate;
+      // switch (preferences.getInt(PREF_EXPORT_AUDIO_PCMRATE)) {
+      //       case 32: PCMRate = SF_FORMAT_PCM_32; break;
+      //       case 24: PCMRate = SF_FORMAT_PCM_24; break;
+      //       case 16: PCMRate = SF_FORMAT_PCM_16; break;
+      //       case 8:  PCMRate = SF_FORMAT_PCM_S8; break;
+      //       default: PCMRate = SF_FORMAT_PCM_16; break;
+      //       }
 
       if (name.endsWith(".wav"))
-<<<<<<< HEAD
             format = SF_FORMAT_WAV | SF_FORMAT_PCM_16;
       else if (name.endsWith(".pcm"))
             format = SF_FORMAT_RAW | SF_FORMAT_FLOAT;
@@ -706,13 +497,6 @@
             format = SF_FORMAT_FLAC | SF_FORMAT_PCM_16;
       else if (name.endsWith(".mp3"))
             format = SF_FORMAT_MP3 | SF_FORMAT_MPEG_LAYER_III;
-=======
-            format = SF_FORMAT_WAV | PCMRate;
-      else if (name.endsWith(".ogg"))
-            format = SF_FORMAT_OGG | SF_FORMAT_VORBIS;
-      else if (name.endsWith(".flac"))
-            format = SF_FORMAT_FLAC | PCMRate;
->>>>>>> 43c55533
       else {
             qDebug("unknown audio file type <%s>", qPrintable(name));
             return false;
@@ -725,16 +509,10 @@
             return false;
 
       MasterSynthesizer* synth = synthesizerFactory();
-<<<<<<< HEAD
-	  synth->init();
+      synth->init();
       // int sampleRate = preferences.getInt(PREF_EXPORT_AUDIO_SAMPLERATE);
       int sampleRate = 44100;
-	  synth->setSampleRate(sampleRate);
-=======
-      synth->init();
-      int sampleRate = preferences.getInt(PREF_EXPORT_AUDIO_SAMPLERATE);
       synth->setSampleRate(sampleRate);
->>>>>>> 43c55533
       bool r = synth->setState(score->synthesizerState());
       if (!r)
             synth->init();
@@ -756,29 +534,16 @@
       progress.setCancelButtonText(tr("Cancel"));
       progress.setLabelText(tr("Exporting…"));
       if (!MScore::noGui) {
-<<<<<<< HEAD
-          // callback function that will update the progress bar
-          // it will return false and thus cancel the export if the user
-          // cancels the progress dialog.
-          progressCallback = [&progress](float v, float) -> bool {
-              if (progress.wasCanceled())
-                    return false;
-              progress.setValue(v * 1000);
-              qApp->processEvents();
-              return true;
-          };
-=======
             // callback function that will update the progress bar
             // it will return false and thus cancel the export if the user
             // cancels the progress dialog.
-            progressCallback = [&progress](float v) -> bool {
+            progressCallback = [&progress](float v, float) -> bool {
                   if (progress.wasCanceled())
                         return false;
                   progress.setValue(v * 1000);
                   qApp->processEvents();
                   return true;
                   };
->>>>>>> 43c55533
 
             progress.show();
             }
