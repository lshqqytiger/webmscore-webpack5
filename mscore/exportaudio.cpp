//=============================================================================
//  MusE Score
//  Linux Music Score Editor
//
//  Copyright (C) 2009 Werner Schweer and others
//
//  This program is free software; you can redistribute it and/or modify
//  it under the terms of the GNU General Public License version 2.
//
//  This program is distributed in the hope that it will be useful,
//  but WITHOUT ANY WARRANTY; without even the implied warranty of
//  MERCHANTABILITY or FITNESS FOR A PARTICULAR PURPOSE.  See the
//  GNU General Public License for more details.
//
//  You should have received a copy of the GNU General Public License
//  along with this program; if not, write to the Free Software
//  Foundation, Inc., 675 Mass Ave, Cambridge, MA 02139, USA.
//=============================================================================

#include "config.h"

#ifdef Q_OS_WIN
#define WIN32_LEAN_AND_MEAN
#include <windows.h>
#define ENABLE_SNDFILE_WINDOWS_PROTOTYPES 1 
#endif

#ifdef HAS_AUDIOFILE
#include "thirdparty/libsndfile/src/sndfile.h"
#endif

#include "libmscore/score.h"
#include "libmscore/note.h"
#include "libmscore/part.h"
#include "libmscore/mscore.h"
#include "audio/midi/msynthesizer.h"
// #include "musescore.h"
// #include "preferences.h"

#include "effects/zita1/zita.h"
#include "effects/compressor/compressor.h"
#include "effects/noeffect/noeffect.h"
#include "audio/midi/synthesizer.h"
#include "audio/midi/synthesizergui.h"
#include "audio/midi/event.h"
#include "audio/midi/fluid/fluid.h"

#include "libmscore/exports.h"

namespace Ms {

MasterSynthesizer* synthesizerFactory() {
        MasterSynthesizer* ms = new MasterSynthesizer();

        FluidS::Fluid* fluid = new FluidS::Fluid();
        ms->registerSynthesizer(fluid);

        ms->registerEffect(0, new NoEffect);
        ms->registerEffect(0, new ZitaReverb);
        ms->registerEffect(0, new Compressor);
        // ms->registerEffect(0, new Freeverb);
        ms->registerEffect(1, new NoEffect);
        ms->registerEffect(1, new ZitaReverb);
        ms->registerEffect(1, new Compressor);
        // ms->registerEffect(1, new Freeverb);
        ms->setEffect(0, 1);
        ms->setEffect(1, 0);
        return ms;
}

static const unsigned SYNTH_FRAMES = 512;
static const unsigned SYNTH_BUFFER_SIZE = sizeof(float) * SYNTH_FRAMES * 2;

std::function<SynthRes*(bool)> synthAudioWorklet(Score* score, float starttime) {
      EventMap events;

      int sampleRate = 44100;
      int oldSampleRate  = MScore::sampleRate;
      MScore::sampleRate = sampleRate;

      MasterSynthesizer* synth = synthesizerFactory();
      synth->init();
      synth->setSampleRate(sampleRate);

      // use score settings if possible
      bool r = synth->setState(score->synthesizerState());
      if (!r) {
            synth->init();
      }

      score->masterScore()->rebuildAndUpdateExpressive(synth->synthesizer("Fluid"));
      score->renderMidi(&events, score->synthesizerState());
      if (events.empty()) {
            return nullptr;
      }

      EventMap::const_iterator endPos = events.cend();
      --endPos;
      const int et = (score->utick2utime(endPos->first) + 1) * MScore::sampleRate;

      EventMap::const_iterator playPos;
      playPos = events.cbegin();
      synth->allSoundsOff(-1);

      // 
      // seek
      // 
      int posIndex = 0;
      for (;;) {
            if (playPos == events.cend()) {  // starttime is greater than the max duration
                  return nullptr;
            }
            float t = score->utick2utime(playPos->first);
            if (t >= starttime - 0.0005) {  // round to the nearest thousandth
                  starttime = t;
                  break;
            }
            ++posIndex;
            ++playPos;
      }
      int playTime = starttime * MScore::sampleRate;

      //
      // init instruments
      //
      for (Part* part : score->parts()) {
            const InstrumentList* il = part->instruments();
            for (auto i = il->begin(); i != il->end(); i++) {
                  for (const Channel* instrChan : i->second->channel()) {
                        const Channel* a = score->masterScore()->playbackChannel(instrChan);
                        for (MidiCoreEvent e : a->initList()) {
                              if (e.type() == ME_INVALID)
                                    continue;
                              e.setChannel(a->channel());
                              int syntiIdx = synth->index(score->masterScore()->midiMapping(a->channel())->articulation()->synti());
                              synth->play(e, syntiIdx);
                        }
                  }
            }
      }

      bool done = false;
      float buffer[SYNTH_FRAMES * 2];

      auto synthIterator = [=](bool cancel = false) mutable -> SynthRes* { 
            if (done) {
                  return new SynthRes{done, -1, -1, 0, nullptr};
            }

            // re-seek
            playPos = events.cbegin();
            for (int i = 0; i < posIndex; i++) {
                  ++playPos;
            }

            unsigned frames = SYNTH_FRAMES;
            //
            // collect events for one segment
            //
            memset(buffer, 0, SYNTH_BUFFER_SIZE);
            int startTime = playTime;
            int endTime = playTime + frames;
            float* p = buffer;

            for (; playPos != events.cend(); ++playPos, ++posIndex) {
                  int f = score->utick2utime(playPos->first) * MScore::sampleRate;
                  if (f >= endTime)
                        break;

                  int n = f - playTime;
                  if (n) {
                        synth->process(n, p);
                        p += 2 * n;
                  }

                  playTime  += n;
                  frames    -= n;
                  const NPlayEvent& e = playPos->second;
                  if (e.isChannelEvent()) {
                        int channelIdx = e.channel();
                        const Channel* c = score->masterScore()->midiMapping(channelIdx)->articulation();
                        if (!c->mute()) {
                              synth->play(e, synth->index(c->synti()));
                        }
                  }
            }
      
            if (frames) {
                  synth->process(frames, p);
                  playTime += frames;
            }

            playTime = endTime;

            if (playTime >= et || cancel) {
                  synth->allNotesOff(-1);
                  MScore::sampleRate = oldSampleRate;
                  delete synth;
                  done = true;
            }

            auto res = new SynthRes{
                  done,
                  float(startTime) / MScore::sampleRate,
                  float(endTime) / MScore::sampleRate,
                  SYNTH_BUFFER_SIZE,
                  reinterpret_cast<const char*>(buffer)
            };

            return res;
      };

      return synthIterator;
}

///
/// \brief Function to synthesize audio and output it into a generic QIODevice
/// \param score The score to output
/// \param device The output device
/// \param updateProgress An optional callback function that will be notified with the progress in range [0, 1], and the current play time in seconds
/// \param starttime The start time offset in seconds
/// \param audioNormalize Process the audio twice
/// \return True on success, false otherwise.
///
/// If the callback function is non zero an returns false the export will be canceled.
///
bool saveAudio(Score* score, QIODevice *device, std::function<bool(float, float)> updateProgress, float starttime, bool audioNormalize)
      {
      qDebug("saveAudio: starttime %f, audioNormalize %d", starttime, audioNormalize);

      if (!device) {
            qDebug() << "Invalid device";
            return false;
            }

      if (!device->open(QIODevice::WriteOnly)) {
            qDebug() << "Could not write to device";
            return false;
            }

      EventMap events;
      // In non-GUI mode current synthesizer settings won't
      // allow single note dynamics. See issue #289947.
      const bool useCurrentSynthesizerState = !MScore::noGui;

#if 0
      if (useCurrentSynthesizerState) {
            score->renderMidi(&events, synthesizerState());
            if (events.empty()) {
                  device->close();
                  return false;
                  }
            }
#endif

      MasterSynthesizer* synth = synthesizerFactory();
      synth->init();
      //     int sampleRate = preferences.getInt(PREF_EXPORT_AUDIO_SAMPLERATE);
      int sampleRate = 44100;
      synth->setSampleRate(sampleRate);

      // const SynthesizerState state = useCurrentSynthesizerState ? mscore->synthesizerState() : score->synthesizerState();
      const SynthesizerState state = score->synthesizerState();
      const bool setStateOk = synth->setState(state);

      if (!setStateOk || !synth->hasSoundFontsLoaded())
            synth->init(); // re-initialize master synthesizer with default settings

      if (!useCurrentSynthesizerState) {
            score->masterScore()->rebuildAndUpdateExpressive(synth->synthesizer("Fluid"));
            score->renderMidi(&events, score->synthesizerState());
            // if (synti)
            //       score->masterScore()->rebuildAndUpdateExpressive(synti->synthesizer("Fluid"));

            if (events.empty())
                  return false;
            }

      int oldSampleRate  = MScore::sampleRate;
      MScore::sampleRate = sampleRate;

      float peak  = 0.0;
      double gain = 1.0;
      EventMap::const_iterator endPos = events.cend();
      --endPos;
      const qreal _endt = score->utick2utime(endPos->first); // in seconds
      const int et = (_endt + 1) * MScore::sampleRate;
      const int maxEndTime = (_endt + 3) * MScore::sampleRate;

      bool cancelled = false;
      //     int passes = preferences.getBool(PREF_EXPORT_AUDIO_NORMALIZE) ? 2 : 1;
      int passes = audioNormalize ? 2 : 1;
      for (int pass = 0; pass < passes; ++pass) {
            EventMap::const_iterator playPos;
            playPos = events.cbegin();
            synth->allSoundsOff(-1);

            // seek
            for (;;) {
                  if (playPos == events.cend()) {  // starttime is greater than the max duration
                        return false;
                  }
                  float t = score->utick2utime(playPos->first);
                  if (t >= starttime - 0.0005) {  // round to the nearest thousandth
                        starttime = t;
                        break;
                  }
                  ++playPos;
            }

            //
            // init instruments
            //
            for (Part* part : score->parts()) {
                  const InstrumentList* il = part->instruments();
                  for (auto i = il->begin(); i!= il->end(); i++) {
                        for (const Channel* instrChan : i->second->channel()) {
                              const Channel* a = score->masterScore()->playbackChannel(instrChan);
                              for (MidiCoreEvent e : a->initList()) {
                                    if (e.type() == ME_INVALID)
                                          continue;
                                    e.setChannel(a->channel());
                                    int syntiIdx = synth->index(score->masterScore()->midiMapping(a->channel())->articulation()->synti());
                                    synth->play(e, syntiIdx);
                                    }
                              }
                        }
                  }

            static const unsigned FRAMES = 512;
            float buffer[FRAMES * 2];
            //     int playTime = 0;
            int playTime = starttime * MScore::sampleRate;

            for (;;) {
                  unsigned frames = FRAMES;
                  //
                  // collect events for one segment
                  //
                  float max = 0.0;
                  memset(buffer, 0, sizeof(float) * FRAMES * 2);
                  int endTime = playTime + frames;
                  float* p = buffer;
                  for (; playPos != events.cend(); ++playPos) {
                        int f = score->utick2utime(playPos->first) * MScore::sampleRate;
                        if (f >= endTime)
                              break;
                        int n = f - playTime;
                        if (n) {
                              synth->process(n, p);
                              p += 2 * n;
                              }

                        playTime  += n;
                        frames    -= n;
                        const NPlayEvent& e = playPos->second;
                        if (e.isChannelEvent()) {
                              int channelIdx = e.channel();
                              const Channel* c = score->masterScore()->midiMapping(channelIdx)->articulation();
                              if (!c->mute()) {
                                    synth->play(e, synth->index(c->synti()));
                                    }
                              }
                        }
                  if (frames) {
                        synth->process(frames, p);
                        playTime += frames;
                        }
                  if (pass == 1) {
                        for (unsigned i = 0; i < FRAMES * 2; ++i) {
                              max = qMax(max, qAbs(buffer[i]));
                              buffer[i] *= gain;
                              }
                        }
                  else {
                        for (unsigned i = 0; i < FRAMES * 2; ++i) {
                              max = qMax(max, qAbs(buffer[i]));
                              peak = qMax(peak, qAbs(buffer[i]));
                              }
                        }
                  if (pass == (passes - 1))
                        device->write(reinterpret_cast<const char*>(buffer), 2 * FRAMES * sizeof(float));
                  playTime = endTime;
                  if (updateProgress) {
                        // normalize to [0, 1] range
                        if (!updateProgress(float(pass * et + playTime) / passes / et, float(playTime) / MScore::sampleRate)) {
                              cancelled = true;
                              break;
                              }
                        }
                  if (playTime >= et)
                        synth->allNotesOff(-1);
                  // create sound until the sound decays
                  if (playTime >= et && max*peak < 0.000001)
                        break;
                  // hard limit
                  if (playTime > maxEndTime)
                        break;
                  }
            if (cancelled)
                  break;
            if (pass == 0 && peak == 0.0) {
                  qDebug("song is empty");
                  break;
                  }
            gain = 0.99 / peak;
            }

      MScore::sampleRate = oldSampleRate;
      delete synth;

      device->close();

      return !cancelled;
      }

#ifdef HAS_AUDIOFILE


//---------------------------------------------------------
//   saveAudio
//---------------------------------------------------------

bool saveAudio(Score* score, const QString& name)
      {
      // QIODevice - SoundFile wrapper class
      class SoundFileDevice : public QIODevice {
      private:
            SF_INFO info;
            SNDFILE *sf = nullptr;
            const QString filename;
      public:
            SoundFileDevice(int sampleRate, int format, const QString& name)
                  : filename(name) {
                  memset(&info, 0, sizeof(info));
                  info.channels   = 2;
                  info.samplerate = sampleRate;
                  info.format     = format;
                  }
            ~SoundFileDevice() {
                  if (sf) {
                        sf_close(sf);
                        sf = nullptr;
                        }
                  }

            virtual qint64 readData(char *dta, qint64 maxlen) override final {
                  Q_UNUSED(dta);
                  qDebug() << "Error: No write supported!";
                  return maxlen;
                  }

            virtual qint64 writeData(const char *dta, qint64 len) override final {
                  size_t trueFrames = len / sizeof(float) / 2;
                  sf_writef_float(sf, reinterpret_cast<const float*>(dta), trueFrames);
                  return trueFrames * 2 * sizeof(float);
                  }

            bool open(QIODevice::OpenMode mode) {
                  if ((mode & QIODevice::WriteOnly) == 0) {
                        return false;
                        }

#ifdef Q_OS_WIN
                  #define SF_FILENAME_LEN	1024
                  QByteArray path = filename.toUtf8();
                  wchar_t wpath[SF_FILENAME_LEN];
                  int dwRet = MultiByteToWideChar(CP_UTF8, MB_ERR_INVALID_CHARS, path.constData(), -1, wpath, SF_FILENAME_LEN);
                  if (dwRet == 0) {
                        qCritical() << Q_FUNC_INFO << "filed get path: " << GetLastError() << "\n";  
                        return false; 
                        }
                  sf = sf_wchar_open(wpath, SFM_WRITE, &info);
#else  // Q_OS_WIN
                  sf = sf_open(qPrintable(filename), SFM_WRITE, &info);
#endif // Q_OS_WIN

                  if (sf == nullptr) {
                        qDebug("open soundfile failed: %s", sf_strerror(sf));
                        return false;
<<<<<<< HEAD
                        }
                  
                  // if ((info.format & SF_FORMAT_TYPEMASK) == SF_FORMAT_MP3) {
                  //       // set the bitrate to 320kbps
                  //       // bitrate = (320.0 - (compression * (320.0 - 32.0)))
                  //       auto mode = SF_BITRATE_MODE_CONSTANT;
                  //       sf_command(sf, SFC_SET_BITRATE_MODE, &mode, sizeof(int));
                  //       double compression = 0;
                  //       sf_command(sf, SFC_SET_COMPRESSION_LEVEL, &compression, sizeof(double));
                  // }
=======
                        } 
>>>>>>> 465e7b6f

                  return QIODevice::open(mode);
                  }
            void close() {
                  if (sf && sf_close(sf)) {
                        qDebug("close soundfile failed");
                        }
     
                  sf = nullptr;
                  QIODevice::close();
                  }
            };
      int format;
      // int PCMRate;
      // switch (preferences.getInt(PREF_EXPORT_AUDIO_PCMRATE)) {
      //       case 32: PCMRate = SF_FORMAT_PCM_32; break;
      //       case 24: PCMRate = SF_FORMAT_PCM_24; break;
      //       case 16: PCMRate = SF_FORMAT_PCM_16; break;
      //       case 8:  PCMRate = SF_FORMAT_PCM_S8; break;
      //       default: PCMRate = SF_FORMAT_PCM_16; break;
      //       }

      if (name.endsWith(".wav"))
            format = SF_FORMAT_WAV | SF_FORMAT_PCM_16;
      else if (name.endsWith(".pcm"))
            format = SF_FORMAT_RAW | SF_FORMAT_FLOAT;
      else if (name.endsWith(".ogg"))
            format = SF_FORMAT_OGG | SF_FORMAT_VORBIS;
      else if (name.endsWith(".flac"))
            format = SF_FORMAT_FLAC | SF_FORMAT_PCM_16;
      else if (name.endsWith(".mp3"))
            format = SF_FORMAT_MP3 | SF_FORMAT_MPEG_LAYER_III;
      else {
            qDebug("unknown audio file type <%s>", qPrintable(name));
            return false;
            }

      EventMap events;
      // score->renderMidi(&events, synthesizerState());
      score->renderMidi(&events, SynthesizerState());
      if(events.size() == 0)
            return false;

      MasterSynthesizer* synth = synthesizerFactory();
      synth->init();
      // int sampleRate = preferences.getInt(PREF_EXPORT_AUDIO_SAMPLERATE);
      int sampleRate = 44100;
      synth->setSampleRate(sampleRate);
      bool r = synth->setState(score->synthesizerState());
      if (!r)
            synth->init();

      int oldSampleRate  = MScore::sampleRate;
      MScore::sampleRate = sampleRate;


      SoundFileDevice device(sampleRate, format, name);

      // dummy callback function that will be used if there is no gui
      std::function<bool(float, float)> progressCallback = [](float, float) {return true;};

#if 0
      QProgressDialog progress(this);
      progress.setWindowFlags(Qt::WindowFlags(Qt::Dialog | Qt::FramelessWindowHint | Qt::WindowTitleHint));
      progress.setWindowModality(Qt::ApplicationModal);
      //progress.setCancelButton(0);
      progress.setCancelButtonText(tr("Cancel"));
      progress.setLabelText(tr("Exporting…"));
      if (!MScore::noGui) {
            // callback function that will update the progress bar
            // it will return false and thus cancel the export if the user
            // cancels the progress dialog.
            progressCallback = [&progress](float v, float) -> bool {
                  if (progress.wasCanceled())
                        return false;
                  progress.setValue(v * 1000);
                  qApp->processEvents();
                  return true;
                  };

            progress.show();
            }

      // The range is set arbitrarily to 1000 as steps.
      // The callback will return float numbers between 0 and 1
      // which will be scaled into integer 0 to 1000 numbers
      // which allows a smooth transition.
      progress.setRange(0, 1000);
#endif

      // Save the audio to the SoundFile device
      bool result = saveAudio(score, &device, progressCallback);

#if 0
      bool wasCanceled = progress.wasCanceled();
      progress.close();
#endif

      MScore::sampleRate = oldSampleRate;
      delete synth;

#if 0
      if (wasCanceled)
            QFile::remove(name);
#endif

      return result;
      }

#endif // HAS_AUDIOFILE
}
<|MERGE_RESOLUTION|>--- conflicted
+++ resolved
@@ -478,7 +478,6 @@
                   if (sf == nullptr) {
                         qDebug("open soundfile failed: %s", sf_strerror(sf));
                         return false;
-<<<<<<< HEAD
                         }
                   
                   // if ((info.format & SF_FORMAT_TYPEMASK) == SF_FORMAT_MP3) {
@@ -489,9 +488,6 @@
                   //       double compression = 0;
                   //       sf_command(sf, SFC_SET_COMPRESSION_LEVEL, &compression, sizeof(double));
                   // }
-=======
-                        } 
->>>>>>> 465e7b6f
 
                   return QIODevice::open(mode);
                   }
