--- conflicted
+++ resolved
@@ -55,11 +55,7 @@
 Portaudio::Portaudio(Seq* s)
    : Driver(s)
       {
-<<<<<<< HEAD
-      _sampleRate = preferences.alsaSampleRate;
-=======
       _sampleRate = 48000;    // will be replaced by device default sample rate
->>>>>>> 1f5b2451
       initialized = false;
       state       = Seq::TRANSPORT_STOP;
       seekflag    = false;
