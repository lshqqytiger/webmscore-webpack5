--- conflicted
+++ resolved
@@ -243,10 +243,7 @@
 
       bool empty() const;
       bool isOnlyRests(int track) const;
-<<<<<<< HEAD
-=======
       bool isOnlyDeletedRests(int track) const;
->>>>>>> 493314bf
 
       int playbackCount() const      { return _playbackCount; }
       void setPlaybackCount(int val) { _playbackCount = val; }
