--- conflicted
+++ resolved
@@ -578,11 +578,7 @@
 //    file is already opened
 //---------------------------------------------------------
 
-<<<<<<< HEAD
-bool Score::saveCompressedFile(QIODevice* f, QFileInfo& info, bool onlySelection, bool doCreateThumbnail)
-=======
 bool Score::saveCompressedFile(QIODevice* f, const QFileInfo& info, bool onlySelection, bool doCreateThumbnail)
->>>>>>> 43c55533
       {
       MQZipWriter uz(f);
 
@@ -613,16 +609,11 @@
       saveFile(&dbuf, true, onlySelection);
       dbuf.seek(0);
       uz.addFile(fn, dbuf.data());
-<<<<<<< HEAD
-      // f->flush(); // flush to preserve score data in case of
-                     // any failures on the further operations.
-=======
 
       QFileDevice* fd = dynamic_cast<QFileDevice*>(f);
       if (fd) // if is file (may be buffer)
             fd->flush(); // flush to preserve score data in case of
                          // any failures on the further operations.
->>>>>>> 43c55533
 
       // save images
       //uz.addDirectory("Pictures");
