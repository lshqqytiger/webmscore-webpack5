--- conflicted
+++ resolved
@@ -27,11 +27,8 @@
 #include "spannermap.h"
 #include "layoutbreak.h"
 #include "property.h"
-<<<<<<< HEAD
 #include "synthres.h"
-=======
 #include "sym.h"
->>>>>>> 43c55533
 
 namespace Ms {
 
@@ -809,13 +806,8 @@
 
       bool saveFile(QFileInfo& info);
       bool saveFile(QIODevice* f, bool msczFormat, bool onlySelection = false);
-<<<<<<< HEAD
-      bool saveCompressedFile(QFileInfo&, bool onlySelection);
-      bool saveCompressedFile(QIODevice*, QFileInfo&, bool onlySelection, bool createThumbnail = true);
-=======
       bool saveCompressedFile(QFileInfo&, bool onlySelection, bool createThumbnail = true);
       bool saveCompressedFile(QIODevice *, const QFileInfo &, bool onlySelection, bool createThumbnail = true);
->>>>>>> 43c55533
 
       void print(QPainter* printer, int page);
       ChordRest* getSelectedChordRest() const;
@@ -1179,11 +1171,8 @@
       QString extractLyrics();
       int keysig();
       int duration();
-<<<<<<< HEAD
       qreal durationDouble();
-=======
       int durationWithoutRepeats();
->>>>>>> 43c55533
 
       void cmdInsertClef(Clef* clef, ChordRest* cr);
 
