--- conflicted
+++ resolved
@@ -54,129 +54,19 @@
 
 # set(CMAKE_VERBOSE_MAKEFILE ON)
 set(CMAKE_AUTOMOC     TRUE)
-<<<<<<< HEAD
 
 set(USE_SSE           FALSE)
 SET (USE_WEBENGINE 0)
+
+# Setup version number and general build settings
+include("${CMAKE_CURRENT_LIST_DIR}/config.cmake")
 
 option(BUILD_PCH "Build using precompiled headers." ON)
 option(EMBED_PRELOADS "Embed preload files in the .js file, otherwise pack into a separate .data file." OFF)
 option(SOUNDFONT3    "Ogg Vorbis compressed fonts" ON)         # Enable Ogg Vorbis compressed fonts, requires Ogg & Vorbis
 option(HAS_AUDIOFILE "Enable audio export" ON)                 # Requires libsndfile
-=======
-set(USE_SSE           TRUE)
-
-# Setup version number and general build settings
-include("${CMAKE_CURRENT_LIST_DIR}/config.cmake")
-
-if (MUSESCORE_LABEL)
-  SET (MUSESCORE_NAME_VERSION "${MUSESCORE_NAME_VERSION} ${MUSESCORE_LABEL}")
-endif (MUSESCORE_LABEL)
-
-if (MSCORE_UNSTABLE)
-  SET (MUSESCORE_NAME_VERSION "${MUSESCORE_NAME_VERSION} (${MUSESCORE_VERSION_FULL} unstable)")
-endif (MSCORE_UNSTABLE)
-
-# Disable components not supported on Windows
-if (MSVC OR MINGW)
-      set(WIN_NOT_AVAIL "Not available on Windows")
-      option(BUILD_PULSEAUDIO ${WIN_NOT_AVAIL} OFF)
-      option(BUILD_ALSA ${WIN_NOT_AVAIL} OFF)
-endif (MSVC OR MINGW)
-
-# Disable components not supported on Mac
-if (APPLE)
-      set(MAC_NOT_AVAIL "Not available on Mac")
-      option(BUILD_PULSEAUDIO ${MAC_NOT_AVAIL} OFF)
-      option(BUILD_ALSA ${MAC_NOT_AVAIL} OFF)
-endif (APPLE)
-
-# Disable components not supported on Linux/BSD
-if (NOT APPLE AND NOT MINGW AND NOT MSVC)
-      set(NIX_NOT_AVAIL "Not available on Linux/BSD")
-      #option(BUILD_PORTMIDI "PortMidi disabled on Linux. (It uses ALSA but it's better to use ALSA directly)" OFF)
-endif (NOT APPLE AND NOT MINGW AND NOT MSVC)
-
-option(AEOLUS        "Enable pipe organ synthesizer"      OFF)
-option(ZERBERUS      "Enable experimental SFZ sampler"    ON)
-option(OSC           "Enable OSC remote control protocol" ON)
-option(AVSOMR        "Enable AVSOMR import"               OFF) # AVSOMR - optical music recognition by audirevis
-option(OMR           "Enable PDF import"                  OFF) # OMR - optical music recognition
-# For installation see: http://ubuntuforums.org/showthread.php?t=1647350
-option(OCR           "Enable OCR, requires OMR"           OFF) # Requires tesseract 3.0, needs work on mac/win
-option(SOUNDFONT3    "Ogg Vorbis compressed fonts"        ON)  # Enable Ogg Vorbis compressed fonts, requires Ogg & Vorbis
-option(HAS_AUDIOFILE "Enable audio export"                ON)  # Requires libsndfile
-option(USE_SYSTEM_QTSINGLEAPPLICATION "Use system QtSingleApplication" OFF)
-option(USE_SYSTEM_FREETYPE "Use system FreeType"          OFF) # requires freetype >= 2.5.2, does not work on win
-option(USE_SYSTEM_POPPLER  "Use system Poppler for OMR"   OFF)
-option(BUILD_LAME    "Enable MP3 export"                  ON)  # Requires libmp3lame, call CMake with -DBUILD_LAME="OFF" to disable
-option(DOWNLOAD_SOUNDFONT "Download the latest soundfont version as part of the build process" ON)
-
-# licence incompatibility, must never be distributed
-set(OCR OFF)
-
-SET(JACK_LONGNAME "JACK (Jack Audio Connection Kit)")
-SET(JACK_MIN_VERSION "0.98.0")
-option(BUILD_JACK    "Build with support for ${JACK_LONGNAME} audio backend. JACK >= ${JACK_MIN_VERSION} will be needed." ON)
-option(BUILD_PULSEAUDIO "Build with support for PulseAudio audio backend." ON)
-option(BUILD_ALSA "Build with support for ALSA audio backend." ON)
-option(BUILD_PORTAUDIO "Build with support for PortAudio audio backend." ON)
-option(BUILD_PORTMIDI "Build with support for PortAudio's MIDI features." ${BUILD_PORTAUDIO}) # PortAudio required
-option(BUILD_PCH "Build using precompiled headers." ON)
-option(BUILD_FOR_WINSTORE "Build for the Windows Store." OFF)
-option(COVERAGE "Build with instrumentation to record code coverage." OFF)
-option(BUILD_64 "Build 64 bit version of editor" ON)
-option(BUILD_AUTOUPDATE "Build with autoupdate support" OFF)
-option(BUILD_CRASH_REPORTER "Build with crash reporter" OFF)
-option(BUILD_PORTABLEAPPS "Windows build for PortableApps.com" OFF)
-set(CRASH_REPORT_URL "http://127.0.0.1:1127/post" CACHE STRING "URL where to send crash reports (valid if BUILD_CRASH_REPORTER is set to ON)")
-option(BUILD_TELEMETRY_MODULE "Build with telemetry module" ON)
-set(TELEMETRY_TRACK_ID "" CACHE STRING "Telemetry track id")
-
-if (MSCORE_UNSTABLE OR TELEMETRY_TRACK_ID STREQUAL "")
-      message("Telemetry feature is disabled")
-      message("Build is unstable = ${MSCORE_UNSTABLE}")
-
-      if (TELEMETRY_TRACK_ID STREQUAL "")
-            message("Telemetry track id is empty")
-      else(TELEMETRY_TRACK_ID STREQUAL "")
-            message("Telemetry track id isn't empty")
-      endif(TELEMETRY_TRACK_ID STREQUAL "")
-
-      add_definitions(-DTELEMETRY_DISABLED)
-endif(MSCORE_UNSTABLE OR TELEMETRY_TRACK_ID STREQUAL "")
-
-if (BUILD_CRASH_REPORTER)
-      message("Crash reporter enabled")
-endif(BUILD_CRASH_REPORTER)
-
-if (APPLE)
-      set (CMAKE_CXX_COMPILER   clang++)
-      set (CMAKE_CXX_COMPILER_ID "Clang")
-      set(CMAKE_OSX_ARCHITECTURES x86_64)
-
-      set(CMAKE_OSX_DEPLOYMENT_TARGET 10.10)
-
-      set(HAS_AUDIOFILE TRUE)            # Requires libsndfile
-      set(MAC_APPCAST_URL "")
-
-      find_library(AudioToolboxFW        NAMES AudioToolbox)
-      find_library(AudioUnitFW           NAMES AudioUnit)
-      find_library(CoreAudioFW           NAMES CoreAudio)
-      find_library(CoreMidiFW            NAMES CoreMIDI)
-      find_library(SystemConfigurationFW NAMES SystemConfiguration)
-      find_library(CoreServicesFW        NAMES CoreServices)
-      find_library(AppKit                NAMES AppKit)
-      set(OsxFrameworks ${AudioToolboxFW} ${AudioUnitFW} ${CoreAudioFW} ${CoreMidiFW} ${SystemConfigurationFW} ${CoreServicesFW} ${AppKit})
-endif (APPLE)
-
-#
-# Set up Windows arch variables/paths
-#
->>>>>>> 43c55533
-
-
-<<<<<<< HEAD
+
+
 set(CMAKE_EXECUTABLE_SUFFIX ".lib.js")
 
 set(WASM_LINK_FLAGS         "${WASM_LINK_FLAGS} --bind")
@@ -206,187 +96,13 @@
 set(CMAKE_CXX_FLAGS_RELEASE "-Oz -DNDEBUG -DQT_NO_DEBUG")
 set(CMAKE_CXX_FLAGS_DEBUG   "${CMAKE_CXX_FLAGS_DEBUG} -Wall -Wextra -Woverloaded-virtual")
 set(CMAKE_CXX_FLAGS_RELEASE "${CMAKE_CXX_FLAGS_RELEASE} -DQT_NO_DEBUG_OUTPUT")
-=======
-if (BUILD_PORTABLEAPPS STREQUAL "ON")
-      SET (WIN_PORTABLE 1)
-endif (BUILD_PORTABLEAPPS STREQUAL "ON")
-
-#
-#  Sparkle/WinSparkle routine
-#
-if (BUILD_AUTOUPDATE STREQUAL "ON")
-      if (APPLE)
-             find_package(Sparkle) #needed for SPARKLE_FOUND variable
-             if(SPARKLE_FOUND)
-                   set(MAC_SPARKLE_ENABLED 1)
-                   set(OsxFrameworks ${OsxFrameworks} ${SPARKLE_LIBRARY})
-                   message("Current OSX version is ${CURRENT_OSX_VERSION}")
-                   set(MAC_APPCAST_URL "https://sparkle.musescore.org/${MSCORE_RELEASE_CHANNEL}/3/macos/appcast.xml")
-             endif(SPARKLE_FOUND)
-      elseif (MSVC)
-             if ((NOT MSCORE_UNSTABLE) AND (NOT DEFINED WIN_PORTABLE)) # do not include WinSparkle in unstable and portable builds
-                   include(FindWinSparkle)
-                   add_library(winsparkledll SHARED IMPORTED)
-                   set_target_properties(winsparkledll PROPERTIES IMPORTED_IMPLIB ${WINSPARKLE_LIBRARY})
-                   set(WIN_SPARKLE_ENABLED 1)
-                   set(WIN_SPARKLE_APPCAST_URL "https://sparkle.musescore.org/${MSCORE_RELEASE_CHANNEL}/3/win/appcast${ARCH_TYPE}.xml")
-                   message("Win Sparkle Url: " ${WIN_SPARKLE_APPCAST_URL})
-             endif ((NOT MSCORE_UNSTABLE) AND (NOT DEFINED WIN_PORTABLE))
-      else (APPLE)
-             message("Sparkle is not supported on your system.")
-      endif (APPLE)
-endif(BUILD_AUTOUPDATE STREQUAL "ON")
-
-#
-#     Check for gcc compiler >= 4.8
-#
-if (${CMAKE_CXX_COMPILER_ID} MATCHES "GNU")
-      if (${CMAKE_CXX_COMPILER_MAJOR} LESS 4
-        OR ((${CMAKE_CXX_COMPILER_MAJOR} EQUAL 4) AND (${CMAKE_CXX_COMPILER_MINOR} LESS 8)))
-            message(FATAL_ERROR "bad gcc compiler version " ${CMAKE_CXX_COMPILER_VERSION}
-                  " >= 4.8 required")
-      endif()
-endif (${CMAKE_CXX_COMPILER_ID} MATCHES "GNU")
-
-if (NOT MSVC)
-   set(CMAKE_CXX_FLAGS_DEBUG   "-g")
-   set(CMAKE_CXX_FLAGS_RELEASE "-O2 -DNDEBUG -DQT_NO_DEBUG")
-endif (NOT MSVC)
-
-if (APPLE)
-   set(CMAKE_CXX_FLAGS "${CMAKE_CXX_FLAGS} -std=c++11 -fPIC -stdlib=libc++ -Wno-inconsistent-missing-override -Wno-deprecated-register")
-   # This is necessary for genManual to be executed during the build phase,
-   # it needs to be able to get the Qt libs.
-   # TODO: is it still needed? genManual is removed.
-   SET(CMAKE_INSTALL_RPATH_USE_LINK_PATH TRUE)
-   SET(CMAKE_INSTALL_RPATH "${QT_INSTALL_LIBS}")
-else (APPLE)
-   if (MSVC)
-      if (BUILD_64 STREQUAL "ON")
-         set(USE_SSE FALSE)
-      endif(BUILD_64 STREQUAL "ON")
-   # Set compiler options for VS2017/19 toolchain.
-   # Note: /D_CRT_SECURE_NO WARNINGS disables warnings when using "non-secure" library functions like sscanf...
-      set(CMAKE_CXX_FLAGS                "/MP /DWIN32 /D_WINDOWS /GR /EHsc /D_UNICODE /DUNICODE /D_CRT_SECURE_NO_WARNINGS /execution-charset:utf-8 /source-charset:utf-8")
-      set(CMAKE_C_FLAGS                  "/MP /DWIN32 /D_WINDOWS /D_CRT_SECURE_NO_WARNINGS")
-      if (USE_SSE)
-         # If USE_SSE is set, enable use of SSE instructions to compiler.
-         set(CMAKE_CXX_FLAGS  "${CMAKE_CXX_FLAGS} /arch:SSE")
-         set(CMAKE_C_FLAGS    "${CMAKE_C_FLAGS} /arch:SSE")
-      endif (USE_SSE)
-      set(CMAKE_CXX_FLAGS_DEBUG          "/MT /permissive- /std:c++14 /W4 /Zi /Ob0 /Od /RTC1")
-      set(CMAKE_CXX_FLAGS_RELEASE        "/MT /permissive- /std:c++14 /W4 /O2 /Ob2 /DNDEBUG /DQT_NO_DEBUG /DQT_NO_DEBUG_OUTPUT")
-      set(CMAKE_CXX_FLAGS_RELWITHDEBINFO "/MT /permissive- /std:c++14 /W4 /Zi /O2 /Ob1 /DNDEBUG /DQT_NO_DEBUG /DQT_NO_DEBUG_OUTPUT")
-      set(CMAKE_C_FLAGS_DEBUG            "/MT /W4 /Zi /Ob0 /Od /RTC1")
-      set(CMAKE_C_FLAGS_RELEASE          "/MT /W4 /O2 /Ob2 /DNDEBUG")
-      set(CMAKE_C_FLAGS_RELWITHDEBINFO   "/MT /W4 /Zi /O2 /Ob1 /DNDEBUG")
-      set(CMAKE_EXE_LINKER_FLAGS         "/DYNAMICBASE:NO")
-   else (MSVC)
-      set(CMAKE_CXX_FLAGS "${CMAKE_CXX_FLAGS} -std=gnu++11")
-      if (MINGW)
-         # -mno-ms-bitfields see #22048
-         set(CMAKE_CXX_FLAGS         "${CMAKE_CXX_FLAGS} -mno-ms-bitfields")
-         if (NOT BUILD_64)
-             set(CMAKE_EXE_LINKER_FLAGS "-Wl,--large-address-aware")
-         endif (NOT BUILD_64)
-      else (MINGW)
-         set(CMAKE_CXX_FLAGS         "${CMAKE_CXX_FLAGS} -fPIC")
-         set(CMAKE_CXX_FLAGS_DEBUG   "${CMAKE_CXX_FLAGS_DEBUG} -Wall -Wextra -Woverloaded-virtual")
-         set(CMAKE_CXX_FLAGS_RELEASE "${CMAKE_CXX_FLAGS_RELEASE} -DQT_NO_DEBUG_OUTPUT")
-      endif (MINGW)
-   endif (MSVC)
-endif(APPLE)
->>>>>>> 43c55533
 
 set(CMAKE_INCLUDE_CURRENT_DIR TRUE)
 set(CMAKE_BUILD_WITH_INSTALL_RPATH ON) # Call CMake with option -DCMAKE_SKIP_RPATH to not set RPATH (Debian packaging requirement)
 set(CMAKE_SKIP_RULE_DEPENDENCY TRUE)
 
-<<<<<<< HEAD
-
-# The MuseScore version number.
-SET(MUSESCORE_NAME "MuseScore")
-SET(MUSESCORE_VERSION_MAJOR  "3")
-SET(MUSESCORE_VERSION_MINOR  "4")
-SET(MUSESCORE_VERSION_PATCH  "2")
-SET(MUSESCORE_VERSION_LABEL  "Release")
-SET(MUSESCORE_VERSION       "${MUSESCORE_VERSION_MAJOR}.${MUSESCORE_VERSION_MINOR}")
-SET(MUSESCORE_NAME_VERSION "${MUSESCORE_NAME} ${MUSESCORE_VERSION_MAJOR}")
-#
-# Version schema x.x.x is hardcoded in source
-#
-SET(MUSESCORE_VERSION_FULL  "${MUSESCORE_VERSION}.${MUSESCORE_VERSION_PATCH}")
-
-=======
-if (MINGW OR MSVC OR APPLE)
-  if(MINGW OR MSVC)
-      # Option for MINGW and MSVC
-      SET(Mscore_INSTALL_NAME  "")
-      SET(Mscore_SHARE_NAME    "./")
-  else(MINGW OR MSVC)
-       # Option for Apple
-       SET(Mscore_INSTALL_NAME  "Contents/Resources/")
-       SET(Mscore_SHARE_NAME    "mscore.app/")
-  endif(MINGW OR MSVC)
-else (MINGW OR MSVC OR APPLE)
-      SET(Mscore_INSTALL_NAME  "mscore${MSCORE_INSTALL_SUFFIX}-${MUSESCORE_VERSION}/")
-      SET(Mscore_SHARE_NAME    "share/")
-endif (MINGW OR MSVC OR APPLE)
-
-# Download MuseScore SoundFont
-if (DOWNLOAD_SOUNDFONT)
-  set (SF_VERSION_REMOTE_FILE ${PROJECT_BINARY_DIR}/VERSION)
-  set (SF_VERSION_LOCAL_FILE ${PROJECT_SOURCE_DIR}/share/sound/VERSION)
-  set (DOWNLOAD_URL_ROOT "https://ftp.osuosl.org/pub/musescore/soundfont/MuseScore_General")
-  set (SOUND_DIRECTORY ${PROJECT_SOURCE_DIR}/share/sound)
-
-  file(DOWNLOAD ${DOWNLOAD_URL_ROOT}/VERSION ${SF_VERSION_REMOTE_FILE} STATUS SF_VERSION_DL_STATUS_LIST)
-  list(GET SF_VERSION_DL_STATUS_LIST 0 SF_VERSION_DL_STATUS)
-
-  if(EXISTS ${SF_VERSION_REMOTE_FILE} AND SF_VERSION_DL_STATUS EQUAL 0)
-    file (STRINGS ${SF_VERSION_REMOTE_FILE} SF_VERSION_REMOTE)
-
-    set(SF_VERSION_LOCAL "0.0")
-    if (EXISTS ${SF_VERSION_LOCAL_FILE})
-      file (STRINGS ${SF_VERSION_LOCAL_FILE} SF_VERSION_LOCAL)
-    endif ()
-
-    string(COMPARE LESS ${SF_VERSION_LOCAL} ${SF_VERSION_REMOTE} DO_DOWNLOAD)
-    if (DO_DOWNLOAD)
-      message("Version ${SF_VERSION_LOCAL} of the MuseScore SoundFont is outdated, downloading version ${SF_VERSION_REMOTE}.")
-      # delete soundfont and download new version
-      ## TODO check STATUS of downloads
-      file (REMOVE ${SOUND_DIRECTORY}/MuseScore_General.sf3
-                   ${SOUND_DIRECTORY}/MuseScore_General_License.md
-                   ${SOUND_DIRECTORY}/MuseScore_General_Changelog.md
-                   ${SOUND_DIRECTORY}/MuseScore_General_Readme.md)
-      file(DOWNLOAD ${DOWNLOAD_URL_ROOT}/MuseScore_General.sf3 ${SOUND_DIRECTORY}/MuseScore_General.sf3 SHOW_PROGRESS STATUS SF_DL_STATUS)
-      list(GET SF_DL_STATUS 0 HTTP_STATUS)
-      if (NOT HTTP_STATUS EQUAL 0)
-        list(GET SF_DL_STATUS 1 HTTP_STATUS_TEXT)
-        message(FATAL_ERROR "Cannot download new soundfont. Error: ${HTTP_STATUS_TEXT}")
-      endif()
-      file(DOWNLOAD ${DOWNLOAD_URL_ROOT}/MuseScore_General_License.md ${SOUND_DIRECTORY}/MuseScore_General_License.md)
-      file(DOWNLOAD ${DOWNLOAD_URL_ROOT}/MuseScore_General_Changelog.md ${SOUND_DIRECTORY}/MuseScore_General_Changelog.txt)
-      file(DOWNLOAD ${DOWNLOAD_URL_ROOT}/MuseScore_General_Readme.md ${SOUND_DIRECTORY}/MuseScore_General_Readme.md)
-      # replace VERSION file (in any case, delete VERSION file)
-      file (COPY ${SF_VERSION_REMOTE_FILE} DESTINATION ${SOUND_DIRECTORY})
-      file (REMOVE ${SF_VERSION_REMOTE_FILE})
-    else(DO_DOWNLOAD)
-      message("MuseScore SoundFont is up to date.")
-    endif(DO_DOWNLOAD)
-  endif()
-endif(DOWNLOAD_SOUNDFONT)
-
-
-if (BUILD_FOR_WINSTORE)
-  set(FOR_WINSTORE 1)
-endif(BUILD_FOR_WINSTORE)
->>>>>>> 43c55533
-
 ## Set preload/embedded files
 ##
-<<<<<<< HEAD
 if (EMBED_PRELOADS)
     SET (PRELOAD_TYPE_FLAG "--embed-file")
 else (EMBED_PRELOADS)
@@ -427,29 +143,6 @@
 foreach(_file ${_preload_files})
     set(WASM_LINK_FLAGS "${WASM_LINK_FLAGS} ${PRELOAD_TYPE_FLAG} ${PROJECT_SOURCE_DIR}/${_file}@/${_file}")
 endforeach()
-=======
-## freetype2 >= 2.5.2
-##
-
-if (USE_SYSTEM_FREETYPE)
-      if (APPLE)
-            PKGCONFIG1 (freetype2 2.5.2 FREETYPE_INCLUDE_DIRS FREETYPE_LIBDIR FREETYPE_LIBRARIES FREETYPE_CPP)
-            if (FREETYPE_INCLUDE_DIRS)
-                  STRING(REGEX REPLACE  "\"" "" FREETYPE_INCLUDE_DIRS ${FREETYPE_INCLUDE_DIRS})
-                  STRING(REGEX REPLACE  "\"" "" FREETYPE_LIBDIR ${FREETYPE_LIBDIR})
-                  message("freetype2 detected ${FREETYPE_INCLUDE_DIRS} ${FREETYPE_LIBDIR} ${FREETYPE_LIBRARIES}")
-            else (FREETYPE_INCLUDE_DIRS)
-                  message(FATAL_ERROR "freetype >= 2.5.2 is required\n")
-            endif (FREETYPE_INCLUDE_DIRS)
-      else (APPLE)
-            find_package(Freetype REQUIRED)
-      endif (APPLE)
-endif (USE_SYSTEM_FREETYPE)
-
-##
-## ALSA >= 1.0.0
-##
->>>>>>> 43c55533
 
 set(WASM_LINK_FLAGS "${WASM_LINK_FLAGS} ${PRELOAD_TYPE_FLAG} ${PROJECT_SOURCE_DIR}/share/styles@/styles")
 set(WASM_LINK_FLAGS "${WASM_LINK_FLAGS} -s LZ4=1") # compress the data package
@@ -550,128 +243,11 @@
 set(BROTLIDEC_LIBRARIES brotlidec)
 set(BROTLIDEC_INCLUDE_DIRS ${PROJECT_SOURCE_DIR}/thirdparty/brotli/c/include)
 
-<<<<<<< HEAD
 include(FindPackageHandleStandardArgs)
 find_package_handle_standard_args(BrotliDec
     REQUIRED_VARS BROTLIDEC_INCLUDE_DIRS BROTLIDEC_LIBRARIES
     FOUND_VAR BROTLIDEC_FOUND
 )
-=======
-if (USE_SYSTEM_QTSINGLEAPPLICATION)
-    if (USE_PATH_WITH_EXPLICIT_QT_VERSION)
-      find_path(QTSINGLEAPPLICATION_INCLUDE_DIRS qtsingleapplication.h PATH_SUFFIXES qt5/QtSolutions)
-      find_library(QTSINGLEAPPLICATION_LIBRARIES Qt5Solutions_SingleApplication-2.6)
-    else (USE_PATH_WITH_EXPLICIT_QT_VERSION)
-      find_path(QTSINGLEAPPLICATION_INCLUDE_DIRS qtsingleapplication.h PATH_SUFFIXES QtSolutions)
-      find_library(QTSINGLEAPPLICATION_LIBRARIES QtSolutions_SingleApplication-2.6)
-    endif (USE_PATH_WITH_EXPLICIT_QT_VERSION)
-else(USE_SYSTEM_QTSINGLEAPPLICATION)
-      subdirs (thirdparty/singleapp)
-      set(QTSINGLEAPPLICATION_INCLUDE_DIRS ${PROJECT_SOURCE_DIR}/singleapp/src)
-      set(QTSINGLEAPPLICATION_LIBRARIES qtsingleapp)
-endif(USE_SYSTEM_QTSINGLEAPPLICATION)
-
-if (NOT MINGW AND NOT MSVC AND NOT APPLE)
-    #### PACKAGING for Linux and BSD based systems (more in mscore/CMakeLists.txt) ####
-    #
-    #     set library search path for runtime linker to load the same
-    #     qt libraries as we used at compile time
-    #
-    SET(CMAKE_INSTALL_RPATH "${_qt5Core_install_prefix}/lib") # Ignored if CMAKE_SKIP_RPATH="TRUE"
-    string(TOUPPER "mscore${MSCORE_INSTALL_SUFFIX}" MAN_MSCORE_UPPER) # Command name shown in uppercase in man pages by convention
-    if (${MSCORE_INSTALL_SUFFIX} MATCHES "portable") # Note: "-portable-anything" would match
-      # Build portable AppImage as per https://github.com/probonopd/AppImageKit
-      add_subdirectory(build/Linux+BSD/portable)
-      if (NOT DEFINED ARCH)
-        execute_process(COMMAND arch OUTPUT_VARIABLE ARCH OUTPUT_STRIP_TRAILING_WHITESPACE)# Get architecture (strip trailing newline)
-      endif (NOT DEFINED ARCH)
-      get_filename_component(PORTABLE_INSTALL_PATH ${CMAKE_INSTALL_PREFIX} PATH)# Get path (dirname)
-      get_filename_component(PORTABLE_INSTALL_NAME ${CMAKE_INSTALL_PREFIX} NAME)# Strip path (basename)
-      if (NOT MSCORE_UNSTABLE)
-        set(PORTABLE_INSTALL_NAME "${PORTABLE_INSTALL_NAME}-${MUSESCORE_VERSION_FULL}") # Append version info.
-      endif (NOT MSCORE_UNSTABLE)
-      set(PORTABLE_INSTALL_NAME "${PORTABLE_INSTALL_NAME}-${ARCH}") # Append system architecture.
-      set(CMAKE_INSTALL_PREFIX ${PORTABLE_INSTALL_PATH}/${PORTABLE_INSTALL_NAME}.AppDir) # E.g. "MuseScore-X.Y.Z-x86_64.AppDir"
-      execute_process(COMMAND echo ${CMAKE_INSTALL_PREFIX} OUTPUT_FILE PREFIX.txt)
-      # Prepare portable scripts:
-      configure_file(build/Linux+BSD/portable/AppRun.in          AppRun         @ONLY)
-      configure_file(build/Linux+BSD/portable/portable-utils.in  portable-utils @ONLY)
-      install(PROGRAMS ${PROJECT_BINARY_DIR}/AppRun     DESTINATION .   COMPONENT portable)
-      install(PROGRAMS ${PROJECT_BINARY_DIR}/portable-utils
-                       build/Linux+BSD/portable/ldd-recursive
-                       build/rm-empty-dirs              DESTINATION bin COMPONENT portable)
-      install(FILES    build/Linux+BSD/portable/qt.conf DESTINATION bin COMPONENT portable)
-    else (${MSCORE_INSTALL_SUFFIX} MATCHES "portable")
-      set(MAN_PORTABLE .\\\") # comment out lines in man page that are only relevant to the portable version
-    endif (${MSCORE_INSTALL_SUFFIX} MATCHES "portable")
-    # Install desktop file (perform variable substitution first)
-    configure_file(build/Linux+BSD/mscore.desktop.in mscore${MSCORE_INSTALL_SUFFIX}.desktop)
-    install( FILES ${PROJECT_BINARY_DIR}/mscore${MSCORE_INSTALL_SUFFIX}.desktop DESTINATION share/applications)
-    # Install appdata file (perform variable substitution first)
-    configure_file(build/Linux+BSD/org.musescore.MuseScore.appdata.xml.in org.musescore.MuseScore${MSCORE_INSTALL_SUFFIX}.appdata.xml)
-    install( FILES ${PROJECT_BINARY_DIR}/org.musescore.MuseScore${MSCORE_INSTALL_SUFFIX}.appdata.xml DESTINATION share/metainfo)
-    # Substitute variables within man pages
-    set(MAN_NAME mscore)
-    set(MAN_ALIAS musescore)
-    set(MAN_EXTENSION .1)
-    set(MAN_FULL_NAME ${MAN_NAME}${MSCORE_INSTALL_SUFFIX}${MAN_EXTENSION})
-    set(MAN_FULL_ALIAS ${MAN_ALIAS}${MSCORE_INSTALL_SUFFIX}${MAN_EXTENSION})
-    set(MAN_TARGET ${PROJECT_SOURCE_DIR}/build/Linux+BSD/${MAN_NAME}${MAN_EXTENSION}.in)
-    set(MAN_BUILD ${PROJECT_BINARY_DIR}/${MAN_FULL_NAME})
-    configure_file(${MAN_TARGET} ${MAN_BUILD})
-    # Compress man pages if gzip is installed (don't on OpenBSD)
-    # Note: Compressing man pages is normal on Linux but not OpenBSD
-    find_program( GZIP_EXECUTABLE gzip DOC "A tool for compressing manpages (optional)." )
-    if (GZIP_EXECUTABLE AND NOT CMAKE_SYSTEM_NAME MATCHES "OpenBSD")
-        message(STATUS "Found 'gzip'. Man pages will be compressed.")
-        set(MAN_TARGET ${MAN_BUILD})
-        set(MAN_EXTENSION ${MAN_EXTENSION}.gz)
-        set(MAN_FULL_NAME ${MAN_NAME}${MSCORE_INSTALL_SUFFIX}${MAN_EXTENSION})
-        set(MAN_FULL_ALIAS ${MAN_ALIAS}${MSCORE_INSTALL_SUFFIX}${MAN_EXTENSION})
-        set(MAN_BUILD ${PROJECT_BINARY_DIR}/${MAN_FULL_NAME})
-        add_custom_command(
-            OUTPUT ${MAN_BUILD}
-            DEPENDS ${MAN_TARGET}
-            COMMAND ${GZIP_EXECUTABLE} -9 < ${MAN_TARGET} > ${MAN_BUILD}
-            )
-        add_custom_target(manpages ALL
-            DEPENDS ${MAN_BUILD}
-            COMMAND echo "Man pages have been compressed ready for installation."
-            VERBATIM
-            )
-    else (GZIP_EXECUTABLE AND NOT CMAKE_SYSTEM_NAME MATCHES "OpenBSD")
-        if (CMAKE_SYSTEM_NAME MATCHES "OpenBSD")
-            message(STATUS "System is OpenBSD: Man pages will not be compressed.")
-        else (CMAKE_SYSTEM_NAME MATCHES "OpenBSD")
-            message(STATUS "'gzip' not found (it is optional). Man pages will not be compressed.")
-        endif (CMAKE_SYSTEM_NAME MATCHES "OpenBSD")
-        add_custom_target(manpages ALL
-            COMMAND echo "Man pages will be installed uncompressed."
-            VERBATIM
-            )
-    endif (GZIP_EXECUTABLE AND NOT CMAKE_SYSTEM_NAME MATCHES "OpenBSD")
-    # Install man pages in either compressed or uncompressed form
-    install( FILES ${MAN_BUILD} DESTINATION share/man/man1 COMPONENT doc)
-    # Create symlink alias for man pages so `man musescore` = `man mscore`
-    find_program( LN_EXECUTABLE ln DOC "A tool for creating symbolic link aliases (optional)." )
-    if (LN_EXECUTABLE)
-        message(STATUS "Found 'ln'. Symlink aliases will be created for MuseScore executable and the man pages.")
-        add_custom_command(
-            TARGET manpages
-            COMMAND echo "Creating symlink alias for man pages."
-            COMMAND ${LN_EXECUTABLE} -sf "${MAN_FULL_NAME}" "${MAN_FULL_ALIAS}"
-            COMMAND echo 'Symlink alias: ${MAN_FULL_ALIAS} -> ${MAN_FULL_NAME}'
-            )
-        install( FILES ${PROJECT_BINARY_DIR}/${MAN_FULL_ALIAS} DESTINATION share/man/man1 COMPONENT doc)
-     else (LN_EXECUTABLE)
-         message(STATUS "'ln' not found (it is optional). No symlink aliases will be created.")
-     endif (LN_EXECUTABLE)
-    # Add .MSCZ and .MSCX to MIME database (informs system that filetypes .MSCZ & .MSCX are MuseScore files)
-    configure_file(build/Linux+BSD/musescore.xml.in musescore${MSCORE_INSTALL_SUFFIX}.xml)
-    install( FILES ${PROJECT_BINARY_DIR}/musescore${MSCORE_INSTALL_SUFFIX}.xml DESTINATION share/mime/packages COMPONENT doc)
-    # Note: Must now run "update-mime-database" to apply changes. This is done in the Makefile.
-endif (NOT MINGW AND NOT MSVC AND NOT APPLE)
->>>>>>> 43c55533
 
 include_directories(${PROJECT_SOURCE_DIR}/thirdparty/freetype/include)
 
@@ -699,53 +275,8 @@
 #    ${LAME_INCLUDE_DIR}
 )
 
-<<<<<<< HEAD
 # add_subdirectory(global)
 # add_subdirectory(main)
-=======
-if (MSVC)
-   include_directories(${PROJECT_SOURCE_DIR}/dependencies)
-   include_directories(${PROJECT_SOURCE_DIR}/dependencies/include)
-   include_directories(${PROJECT_SOURCE_DIR}/dependencies/include/vorbis)
-   include_directories(${SNDFILE_INCLUDE_DIR})
-   include_directories(${VORBIS_INCLUDE_DIR})
-   include_directories(${PORTAUDIO_INCLUDE_DIR})
-   include_directories(${OGG_INCLUDE_DIR})
-endif (MSVC)
-
-if (USE_SYSTEM_FREETYPE)
-      include_directories(${FREETYPE_INCLUDE_DIRS})
-else (USE_SYSTEM_FREETYPE)
-      include_directories(${PROJECT_SOURCE_DIR}/thirdparty/freetype/include)
-endif (USE_SYSTEM_FREETYPE)
-
-if (OMR)
- if (NOT USE_SYSTEM_POPPLER)
-   include_directories(${PROJECT_SOURCE_DIR}/thirdparty/poppler)
-   include_directories(${PROJECT_SOURCE_DIR}/thirdparty/poppler/poppler)
- else (NOT USE_SYSTEM_POPPLER)
-   include_directories(/usr/include/poppler)
-   include_directories(/usr/include/poppler/qt5)
- endif (NOT USE_SYSTEM_POPPLER)
-endif (OMR)
-
-if (BUILD_TELEMETRY_MODULE)
-      add_subdirectory(telemetry)
-      add_subdirectory(thirdparty/google_analytics)
-endif (BUILD_TELEMETRY_MODULE)
-
-add_subdirectory(global)
-add_subdirectory(importexport)
-add_subdirectory(mscore)
-add_subdirectory(main)
-
-if (BUILD_CRASH_REPORTER)
-      set (CRASHREPORTER_EXECUTABLE_NAME "${MSCORE_EXECUTABLE_NAME}-crash-reporter")
-      add_subdirectory(crashreporter)
-      add_dependencies(mscore mscore-crash-reporter)
-      set (CRASHREPORTER_EXECUTABLE "${CRASHREPORTER_EXECUTABLE_NAME}${CMAKE_EXECUTABLE_SUFFIX}")
-endif (BUILD_CRASH_REPORTER)
->>>>>>> 43c55533
 
 ##
 ## produce config.h file
@@ -758,157 +289,14 @@
 ##
 ## Add subdirs
 ##
-<<<<<<< HEAD
 # add_subdirectory(effects)
 # add_subdirectory(synthesizer)
 
 subdirs(
       libmscore
-      midi
-      synthesizer
+      audio
       effects
-      fluid
       audiofile
-=======
-add_subdirectory(effects)
-add_subdirectory(audio)
-add_subdirectory(audiofile)
-
-subdirs(
-      awl bww2mxml share libmscore
->>>>>>> 43c55533
       thirdparty/qzip
       thirdparty/libsndfile/src
       )
-<<<<<<< HEAD
-=======
-
-if (BUILD_CRASH_REPORTER)
-      set(ENABLE_CRASH_REPORTER OFF CACHE BOOL "Disable libcrashreporter-qt GUI component")
-      add_subdirectory(thirdparty/libcrashreporter-qt)
-endif (BUILD_CRASH_REPORTER)
-
-string(TOUPPER "${CMAKE_BUILD_TYPE}" CMAKE_BUILD_TYPE)
-if (APPLE AND CMAKE_BUILD_TYPE MATCHES "DEBUG")
-# With xcode, we need to have all the targets in the same project
-add_subdirectory(mtest)
-else(APPLE AND CMAKE_BUILD_TYPE MATCHES "DEBUG")
-add_subdirectory(mtest EXCLUDE_FROM_ALL)
-endif(APPLE AND CMAKE_BUILD_TYPE MATCHES "DEBUG")
-
-add_subdirectory(rdoc EXCLUDE_FROM_ALL)
-add_subdirectory(miditools EXCLUDE_FROM_ALL)
-add_subdirectory(fonttools EXCLUDE_FROM_ALL)
-add_subdirectory(demos)
-
-if (USE_PORTMIDI AND (MINGW OR APPLE OR MSVC))
-      add_subdirectory(thirdparty/portmidi)
-endif (USE_PORTMIDI AND (MINGW OR APPLE OR MSVC))
-
-if (AEOLUS)
-      add_subdirectory(aeolus)
-endif (AEOLUS)
-
-if (AVSOMR)
-    add_subdirectory(avsomr)
-endif (AVSOMR)
-
-if (OMR)
-      add_subdirectory(omr)
-      if (NOT USE_SYSTEM_POPPLER)
-            add_subdirectory(thirdparty/poppler)
-      endif (NOT USE_SYSTEM_POPPLER)
-endif (OMR)
-
-if (OSC)
-      add_subdirectory(thirdparty/ofqf)
-endif (OSC)
-
-if (NOT USE_SYSTEM_FREETYPE)
-      add_subdirectory(thirdparty/freetype)
-endif (NOT USE_SYSTEM_FREETYPE)
-
-##
-##  Include packaging
-##
-
-include(Packaging)
-
-##
-##  Custom target for translation generation
-##
-
-## lupdate is used to generate the translation text files based off of the source code
-
-add_custom_target(lupdate
-   COMMAND ${PROJECT_SOURCE_DIR}/build/gen-qt-projectfile ${PROJECT_SOURCE_DIR} > mscore.pro
-   COMMAND Qt5::lupdate ${PROJECT_BINARY_DIR}/mscore.pro
-   COMMAND ${PROJECT_SOURCE_DIR}/build/gen-instruments-projectfile ${PROJECT_SOURCE_DIR}/share/instruments > instruments.pro
-   COMMAND Qt5::lupdate ${PROJECT_BINARY_DIR}/instruments.pro
-   COMMAND ${PROJECT_SOURCE_DIR}/build/gen-tours-projectfile ${PROJECT_SOURCE_DIR}/share/tours > tours.pro
-   COMMAND Qt5::lupdate ${PROJECT_BINARY_DIR}/tours.pro
-   WORKING_DIRECTORY ${PROJECT_BINARY_DIR}
-   )
-
-## lrelease is used to compile the translated text files generated by lupdate into binary resources
-
-file(GLOB INSTRUMENTS_TS_FILES
-   "share/locale/instruments*.ts"
-)
-file(GLOB MSCORE_TS_FILES
-   "share/locale/mscore*.ts"
-)
-file(GLOB TOURS_TS_FILES
-   "share/locale/tours*.ts"
-)
-file(GLOB QT_TS_FILES
-   "share/locale/qt*.ts"
-)
-
-add_custom_target(lrelease
-   COMMAND Qt5::lrelease ${INSTRUMENTS_TS_FILES}
-   COMMAND Qt5::lrelease ${MSCORE_TS_FILES}
-   COMMAND Qt5::lrelease ${TOURS_TS_FILES}
-   COMMAND Qt5::lrelease ${QT_TS_FILES}
-   WORKING_DIRECTORY ${PROJECT_BINARY_DIR}
-)
-
-##
-## Miscellaneous Microsoft Visual Studio settings
-##
-if (MSVC)
-
-   # Force the "install" and "package" targets not to depend on the "all" target.
-   set(CMAKE_SKIP_INSTALL_ALL_DEPENDENCY true)
-   set(CMAKE_SKIP_PACKAGE_ALL_DEPENDENCY true)
-
-   # Set the startup project to "mscore".
-   if (NOT ${CMAKE_VERSION} VERSION_LESS "3.6.0")
-      set_property(DIRECTORY ${CMAKE_CURRENT_SOURCE_DIR} PROPERTY VS_STARTUP_PROJECT mscore)
-   endif ()
-
-   # Set the debugging properties for the "mscore" project.
-   file(TO_NATIVE_PATH "${CMAKE_INSTALL_PREFIX}/bin" VS_DEBUGGER_WORKING_DIRECTORY)
-   if (NOT ${CMAKE_VERSION} VERSION_LESS "3.12.0")
-      set_target_properties(mscore PROPERTIES VS_DEBUGGER_COMMAND "${VS_DEBUGGER_WORKING_DIRECTORY}\\${MSCORE_EXECUTABLE_NAME}${CMAKE_EXECUTABLE_SUFFIX}")
-   endif ()
-   if (NOT ${CMAKE_VERSION} VERSION_LESS "3.8.0")
-      set_target_properties(mscore PROPERTIES VS_DEBUGGER_WORKING_DIRECTORY "${VS_DEBUGGER_WORKING_DIRECTORY}")
-   endif ()
-   if (NOT ${CMAKE_VERSION} VERSION_LESS "3.13.0")
-      set_target_properties(mscore PROPERTIES VS_DEBUGGER_COMMAND_ARGUMENTS "--debug")
-   endif ()
-
-endif (MSVC)
-
-## TEMP: Display all variables!
-### message(STATUS "===========================================================")
-### message(STATUS "VARIABLES:")
-### message(STATUS "")
-### get_cmake_property(_variableNames VARIABLES)
-### list (SORT _variableNames)
-### foreach (_variableName ${_variableNames})
-###     message(STATUS "${_variableName}=${${_variableName}}")
-### endforeach()
-### message(STATUS "===========================================================")
->>>>>>> 43c55533
