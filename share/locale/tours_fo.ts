--- conflicted
+++ resolved
@@ -76,11 +76,7 @@
         <source>Welcome to note input, where you will enter notes and rests into your score.
     Click &quot;Next&quot; to learn more.</source>
         <comment>note-input</comment>
-<<<<<<< HEAD
-        <translation>Hetta er nótapennurin. Við honum kann tú seta inn nótar og íhald á nótablaðið.
-=======
         <translation>Hetta er nótapennurin. Við honum skrivar tú nótar og íhald á nótablaðið.
->>>>>>> 186bf154
 Trýst &quot;Víðari&quot; og lær meira.</translation>
     </message>
     <message>
@@ -181,13 +177,8 @@
         <source>Welcome to the Timeline, where you can view a high-level reduction of the score for easier navigation.
     Click &quot;Next&quot; to learn more.</source>
         <comment>timeline-tour</comment>
-<<<<<<< HEAD
-        <translation>Hetta er tíðarlinjan, har tú kanst síggja samanumtøku av tónleikinum omanfrá, og tí lættliga leita á nótablaðnum
-Trýst á &quot;Víðari&quot; og lær meira</translation>
-=======
         <translation>Hetta er tíðarlinjan, sum vísir samanumtøku av tónleikinum omanfrá, og ger tað møguligt lættliga at leita á nótablaðnum
 Halt fram við at trýsta á &quot;Víðari&quot;.</translation>
->>>>>>> 186bf154
     </message>
     <message>
         <source>The timeline shows rehearsal marks, changes of tempo, key, and time signature, and other points of interest.
