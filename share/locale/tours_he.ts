--- conflicted
+++ resolved
@@ -9,11 +9,7 @@
     <message>
         <source>The Playback Controls toolbar allows you to play/pause your score and control various aspects of playback.</source>
         <comment>welcome</comment>
-<<<<<<< HEAD
-        <translation>סרגל בקרי השמע מאפשר לך לנגן/לעצור את היצירה שלך ולשלוט במגוון היבטים של השמע.</translation>
-=======
         <translation>סרגל בקרת השמע מאפשר לך לנגן/לעצור את היצירה שלך ולשלוט במגוון היבטים של השמע.</translation>
->>>>>>> 186bf154
     </message>
     <message>
         <source>The Note Input toolbar allows you to enter notes and rests into your score.</source>
