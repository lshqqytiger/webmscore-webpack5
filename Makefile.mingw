--- conflicted
+++ resolved
@@ -17,14 +17,7 @@
 #  Foundation, Inc., 675 Mass Ave, Cambridge, MA 02139, USA.
 #=============================================================================
 
-<<<<<<< HEAD
-
-REVISION  = $(shell type mscore\revision.h)
-#VERSION  = "3.4b-${REVISION}"
-VERSION   = 3.4.2
-=======
 VERSION := $(cmake -P config.cmake | sed -n -e "s/^.*VERSION  *//p")
->>>>>>> 43c55533
 BUILD_NUMBER=""
 CPUS = %NUMBER_OF_PROCESSORS%
 BUILD_FOR_WINSTORE="OFF"     # Override with "ON" to enable.
